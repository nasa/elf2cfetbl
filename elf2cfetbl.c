/************************************************************************
 * NASA Docket No. GSC-18,719-1, and identified as “core Flight System: Bootes”
 *
 * Copyright (c) 2020 United States Government as represented by the
 * Administrator of the National Aeronautics and Space Administration.
 * All Rights Reserved.
 *
 * Licensed under the Apache License, Version 2.0 (the "License"); you may
 * not use this file except in compliance with the License. You may obtain
 * a copy of the License at http://www.apache.org/licenses/LICENSE-2.0
 *
 * Unless required by applicable law or agreed to in writing, software
 * distributed under the License is distributed on an "AS IS" BASIS,
 * WITHOUT WARRANTIES OR CONDITIONS OF ANY KIND, either express or implied.
 * See the License for the specific language governing permissions and
 * limitations under the License.
 ************************************************************************/

/**
 * \file
 *    This file implements the ELF file to Standard cFE Table file format tool
 */

/*
** Required header files.
*/
#include <stdio.h>
#include <string.h>
#include <stdlib.h>
#include <stdbool.h>
#include <ctype.h>
#include <time.h>
#include <sys/stat.h>
#include <limits.h>
#include "ELF_Structures.h"
#include "cfe_tbl_filedef.h"
#include "cfe_version.h"
<<<<<<< HEAD
=======
#include "cfe_config.h"
>>>>>>> 998c26f8
#include "elf2cfetbl_version.h"

#define MAX_SECTION_HDR_NAME_LEN (128)
#define TBL_DEF_SYMBOL_NAME      "CFE_TBL_FileDef"
#define SUCCESS                  (0)
#define FAILED                   (1)

/* macro to construct 32 bit value from 4 chars */
#define U32FROM4CHARS(_C1, _C2, _C3, _C4) \
    ((uint32)(_C1) << 24 | (uint32)(_C2) << 16 | (uint32)(_C3) << 8 | (uint32)(_C4))

typedef struct
{
    int32 Value;
    char  String[50];
} ElfStrMap;

/**
 *    Function Prototypes
 */
int32 ProcessCmdLineOptions(int argc, char *argv[]);
int32 GetSrcFilename(void);
int32 GetDstFilename(void);
int32 OpenSrcFile(void);
int32 OpenDstFile(void);
int32 checkELFFileMagicNumber(void);
int32 GetElfHeader(void);
void  SwapElfHeader(void);
int32 GetSectionHeader(int32 SectionIndex, union Elf_Shdr *SectionHeader);
void  SwapSectionHeader(union Elf_Shdr *SectionHeader);
int32 GetSymbol(int32 SymbolIndex, union Elf_Sym *Symbol);
void  SwapSymbol(union Elf_Sym *Symbol);
int32 GetStringFromMap(char *Result, ElfStrMap *Map, int32 Key);
void  SwapUInt16(uint16 *ValueToSwap);
void  SwapUInt32(uint32 *ValueToSwap);
void  SwapUInt64(uint64 *ValueToSwap);
int32 AllocateSectionHeaders(void);
void  DeallocateSectionHeaders(void);
int32 AllocateSymbols(void);
void  DeallocateSymbols(void);
void  FreeMemoryAllocations(void);
int32 GetTblDefInfo(void);
int32 OutputDataToTargetFile(void);
void  OutputVersionInfo(void);
void  OutputHelpInfo(void);
int32 LocateAndReadUserObject(void);

void PrintSymbol32(union Elf_Sym *Symbol);
void PrintSymbol64(union Elf_Sym *Symbol);
void PrintSectionHeader32(union Elf_Shdr *SectionHeader);
void PrintSectionHeader64(union Elf_Shdr *SectionHeader);
void PrintElfHeader32(union Elf_Ehdr ElfHeaderLcl);
void PrintElfHeader64(union Elf_Ehdr ElfHeaderLcl);

/**
 *    Global Variables
 */
char SrcFilename[PATH_MAX] = {""};
char DstFilename[PATH_MAX] = {""};
char TableName[38]         = {""};
char Description[32]       = {""};
char LineOfText[300]       = {""};

bool Verbose                     = false;
bool ReportVersion               = false;
bool OutputHelp                  = false;
bool ByteSwapRequired            = false;
bool ScIDSpecified               = false;
bool ProcIDSpecified             = false;
bool AppIDSpecified              = false;
bool ScEpochSpecified            = false;
bool FileEpochSpecified          = false;
bool TableNameOverride           = false;
bool DescriptionOverride         = false;
bool ThisMachineIsLittleEndian   = true;
bool TargetMachineIsLittleEndian = true;
bool EnableTimeTagInHeader       = false;
bool TargetWordsizeIs32Bit       = true;

bool TableDataIsAllZeros = false;

FILE *SrcFileDesc = NULL;
FILE *DstFileDesc = NULL;

CFE_FS_Header_t    FileHeader;
CFE_TBL_File_Hdr_t TableHeader;

union Elf_Ehdr   ElfHeader;
union Elf_Shdr **SectionHeaderPtrs                  = NULL;
union Elf_Shdr   SectionHeaderStringTable           = {{0, 0, 0, 0, 0, 0, 0, 0, 0, 0}};
int64            SectionHeaderStringTableDataOffset = 0;
char **          SectionNamePtrs                    = NULL;

struct stat SrcFileStats;

uint64_t          StringTableDataOffset = 0;
int32             SymbolTableDataOffset = 0;
uint64_t          NumSymbols            = 0;
uint64_t          SymbolTableEntrySize  = 0;
union Elf_Sym **  SymbolPtrs            = NULL;
char **           SymbolNames;
int32             TblDefSymbolIndex = -1;
CFE_TBL_FileDef_t TblFileDef;
int32             UserObjSymbolIndex = -1;
uint32            SpacecraftID       = 0;
uint32            ProcessorID        = 0;
uint32            ApplicationID      = 0;
time_t            EpochTime          = 0;

typedef struct
{
    uint32 Year;
    uint32 Month;
    uint32 Day;
    uint32 Hour;
    uint32 Minute;
    uint32 Second;
} SpecifiedEpoch_t;

SpecifiedEpoch_t ScEpoch   = {1970, 1, 1, 0, 0, 0};
SpecifiedEpoch_t FileEpoch = {1970, 1, 1, 0, 0, 0};
time_t           EpochDelta;
time_t           SrcFileTimeInScEpoch;

/**
 *    ELF Characteristic Maps
 */
ElfStrMap e_type_Map[] = {
    {ET_NONE, "ET_NONE (0)"}, {ET_REL, "ET_REL (1)"},   {ET_EXEC, "ET_EXEC (2)"},
    {ET_DYN, "ET_DYN (3)"},   {ET_CORE, "ET_CORE (4)"}, {0, "* Unknown Elf File Type (%d) *"},
};

ElfStrMap e_machine_Map[] = {
    {EM_NONE, "EM_NONE         ( 0)"},
    {EM_M32, "EM_M32          ( 1)"},
    {EM_SPARC, "EM_SPARC        ( 2)"},
    {EM_386, "EM_386          ( 3)"},
    {EM_68K, "EM_68K          ( 4)"},
    {EM_88K, "EM_88K          ( 5)"},
    {EM_860, "EM_860          ( 7)"},
    {EM_MIPS, "EM_MIPS         ( 8)"},
    {EM_S370, "EM_S370         ( 9)"},
    {EM_MIPS_RS3_LE, "EM_MIPS_RS3_LE  (10)"},
    {EM_PARISC, "EM_PARISC       (15)"},
    {EM_VPP500, "EM_VPP500       (17)"},
    {EM_SPARC32PLUS, "EM_SPARC32PLUS  (18)"},
    {EM_960, "EM_960          (19)"},
    {EM_PPC, "EM_PPC          (20)"},
    {EM_PPC64, "EM_PPC64        (21)"},
    {EM_S390, "EM_S390         (22)"},
    {EM_SPU, "EM_SPU          (23)"},
    {EM_V800, "EM_V800         (36)"},
    {EM_FR20, "EM_FR20         (37)"},
    {EM_RH32, "EM_RH32         (38)"},
    {EM_RCE, "EM_RCE          (39)"},
    {EM_ARM, "EM_ARM          (40)"},
    {EM_ALPHA, "EM_ALPHA        (41)"},
    {EM_SH, "EM_SH           (42)"},
    {EM_SPARCV9, "EM_SPARCV9      (43)"},
    {EM_TRICORE, "EM_TRICORE      (44)"},
    {EM_ARC, "EM_ARC          (45)"},
    {EM_H8_300, "EM_H8_300       (46)"},
    {EM_H8_300H, "EM_H8_300H      (47)"},
    {EM_H8S, "EM_H8S          (48)"},
    {EM_H8_500, "EM_H8_500       (49)"},
    {EM_IA_64, "EM_IA_64        (50)"},
    {EM_MIPS_X, "EM_MIPS_X       (51)"},
    {EM_COLDFIRE, "EM_COLDFIRE     (52)"},
    {EM_68HC12, "EM_68HC12       (53)"},
    {EM_MMA, "EM_MMA          (54)"},
    {EM_PCP, "EM_PCP          (55)"},
    {EM_NCPU, "EM_NCPU         (56)"},
    {EM_NDR1, "EM_NDR1         (57)"},
    {EM_STARCORE, "EM_STARCORE     (58)"},
    {EM_ME16, "EM_ME16         (59)"},
    {EM_ST100, "EM_ST100        (60)"},
    {EM_TINYJ, "EM_TINYJ        (61)"},
    {EM_X86_64, "EM_X86_64       (62)"},
    {EM_PDSP, "EM_PDSP         (63)"},
    {EM_PDP10, "EM_PDP10        (64)"},
    {EM_PDP11, "EM_PDP11        (65)"},
    {EM_FX66, "EM_FX66         (66)"},
    {EM_ST9PLUS, "EM_ST9PLUS      (67)"},
    {EM_ST7, "EM_ST7          (68)"},
    {EM_68HC16, "EM_68HC16       (69)"},
    {EM_68HC11, "EM_68HC11       (70)"},
    {EM_68HC08, "EM_68HC08       (71)"},
    {EM_68HC05, "EM_68HC05       (72)"},
    {EM_SVX, "EM_SVX          (73)"},
    {EM_ST19, "EM_ST19         (74)"},
    {EM_VAX, "EM_VAX          (75)"},
    {EM_CRIS, "EM_CRIS         (76)"},
    {EM_JAVELIN, "EM_JAVELIN      (77)"},
    {EM_FIREPATH, "EM_FIREPATH     (78)"},
    {EM_ZSP, "EM_ZSP          (79)"},
    {EM_MMIX, "EM_MMIX         (80)"},
    {EM_HUANY, "EM_HUANY        (81)"},
    {EM_PRISM, "EM_PRISM        (82)"},
    {EM_AVR, "EM_AVR          (83)"},
    {EM_FR30, "EM_FR30         (84)"},
    {EM_D10V, "EM_D10V         (85)"},
    {EM_D30V, "EM_D30V         (86)"},
    {EM_V850, "EM_V850         (87)"},
    {EM_M32R, "EM_M32R         (88)"},
    {EM_MN10300, "EM_MN10300      (89)"},
    {EM_MN10200, "EM_MN10200      (90)"},
    {EM_PJ, "EM_PJ           (91)"},
    {EM_OPENRISC, "EM_OPENRISC     (92)"},
    {EM_ARC_COMPACT, "EM_ARC_COMPACT  (93)"},
    {EM_XTENSA, "EM_XTENSA       (94)"},
    {EM_VIDEOCORE, "EM_VIDEOCORE    (95)"},
    {EM_TMM_GPP, "EM_TMM_GPP      (96)"},
    {EM_NS32K, "EM_NS32K        (97)"},
    {EM_TPC, "EM_TPC          (98)"},
    {EM_SNP1K, "EM_SNP1K        (99)"},
    {EM_ST200, "EM_ST200       (100)"},
    {EM_IP2K, "EM_IP2K        (101)"},
    {EM_MAX, "EM_MAX         (102)"},
    {EM_CR, "EM_CR          (103)"},
    {EM_F2MC16, "EM_F2MC16      (104)"},
    {EM_MSP430, "EM_MSP430      (105)"},
    {EM_BLACKFIN, "EM_BLACKFIN    (106)"},
    {EM_SE_C33, "EM_SE_C33      (107)"},
    {EM_SEP, "EM_SEP         (108)"},
    {EM_ARCA, "EM_ARCA        (109)"},
    {EM_UNICORE, "EM_UNICORE     (110)"},
    {EM_EXCESS, "EM_EXCESS      (111)"},
    {EM_DXP, "EM_DXP         (112)"},
    {EM_ALTERA_NIOS2, "EM_ALTERA_NIOS2 (113)"},
    {EM_CRX, "EM_CRX         (114)"},
    {EM_XGATE, "EM_XGATE       (115)"},
    {EM_C166, "EM_C166        (116)"},
    {EM_M16C, "EM_M16C        (117)"},
    {EM_DSPIC30F, "EM_DSPIC30F    (118)"},
    {EM_CE, "EM_CE          (119)"},
    {EM_M32C, "EM_M32C        (120)"},
    {EM_TSK3000, "EM_TSK3000     (131)"},
    {EM_RS08, "EM_RS08        (132)"},
    {EM_SHARC, "EM_SHARC       (133)"},
    {EM_ECOG2, "EM_ECOG2       (134)"},
    {EM_SCORE7, "EM_SCORE7      (135)"},
    {EM_DSP24, "EM_DSP24       (136)"},
    {EM_VIDEOCORE3, "EM_VIDEOCORE3  (137)"},
    {EM_LATTICEMICO32, "EM_LATTICEMICO32(138)"},
    {EM_SE_C17, "EM_SE_C17      (139)"},
    {EM_TI_C6000, "EM_TI_C6000    (140)"},
    {EM_TI_C2000, "EM_TI_C2000    (141)"},
    {EM_TI_C5500, "EM_TI_C5500    (142)"},
    {EM_TI_ARP32, "EM_TI_ARP32    (143)"},
    {EM_TI_PRU, "EM_TI_PRU      (144)"},
    {EM_MMDSP_PLUS, "EM_MMDSP_PLUS  (160)"},
    {EM_CYPRESS_M8C, "EM_CYPRESS_M8C (161)"},
    {EM_R32C, "EM_R32C        (162)"},
    {EM_TRIMEDIA, "EM_TRIMEDIA    (163)"},
    {EM_QDSP6, "EM_QDSP6       (164)"},
    {EM_8051, "EM_8051        (165)"},
    {EM_STXP7X, "EM_STXP7X      (166)"},
    {EM_NDS32, "EM_NDS32       (167)"},
    {EM_ECOG1, "EM_ECOG1       (168)"},
    {EM_ECOG1X, "EM_ECOG1X      (168)"},
    {EM_MAXQ30, "EM_MAXQ30      (169)"},
    {EM_XIMO16, "EM_XIMO16      (170)"},
    {EM_MANIK, "EM_MANIK       (171)"},
    {EM_RX, "EM_RX          (173)"},
    {EM_METAG, "EM_METAG       (174)"},
    {EM_MCST_ELBRUS, "EM_MCST_ELBRUS (175)"},
    {EM_ECOG16, "EM_ECOG16      (176)"},
    {EM_CR16, "EM_CR16        (177)"},
    {EM_ETPU, "EM_ETPU        (178)"},
    {EM_SLE9X, "EM_SLE9X       (179)"},
    {EM_L10M, "EM_L10M        (180)"},
    {EM_K10M, "EM_K10M        (181)"},
    {EM_AARCH64, "EM_AARCH64     (183)"},
    {EM_AVR32, "EM_AVR32       (185)"},
    {EM_STM8, "EM_STM8        (186)"},
    {EM_TILE64, "EM_TILE64      (187)"},
    {EM_TILEPRO, "EM_TILEPRO     (188)"},
    {EM_MICROBLAZE, "EM_MICROBLAZE  (189)"},
    {EM_CUDA, "EM_CUDA        (190)"},
    {EM_TILEGX, "EM_TILEGX      (191)"},
    {EM_CLOUDSHIELD, "EM_CLOUDSHIELD (192)"},
    {EM_COREA_1ST, "EM_COREA_1ST   (193)"},
    {EM_COREA_2ND, "EM_COREA_2ND   (194)"},
    {EM_ARC_COMPACT2, "EM_ARC_COMPACT2 (195)"},
    {EM_OPEN8, "EM_OPEN8       (196)"},
    {EM_RL78, "EM_RL78        (197)"},
    {EM_VIDEOCORE5, "EM_VIDEOCORE5  (198)"},
    {EM_78KOR, "EM_78KOR       (199)"},
    {EM_56800EX, "EM_56800EX     (200)"},
    {EM_BA1, "EM_BA1         (201)"},
    {EM_BA2, "EM_BA2         (202)"},
    {EM_XCORE, "EM_XCORE       (203)"},
    {EM_MCHP_PIC, "EM_MCHP_PIC    (204)"},
    {EM_INTEL205, "EM_INTEL205    (205)"},
    {EM_INTEL206, "EM_INTEL206    (206)"},
    {EM_INTEL207, "EM_INTEL207    (207)"},
    {EM_INTEL208, "EM_INTEL208    (208)"},
    {EM_INTEL209, "EM_INTEL209    (209)"},
    {EM_KM32, "EM_KM32        (210)"},
    {EM_KMX32, "EM_KMX32       (211)"},
    {EM_KMX16, "EM_KMX16       (212)"},
    {EM_KMX8, "EM_KMX8        (213)"},
    {EM_KVARC, "EM_KVARC       (214)"},
    {EM_CDP, "EM_CDP         (215)"},
    {EM_COGE, "EM_COGE        (216)"},
    {EM_COOL, "EM_COOL        (217)"},
    {EM_NORC, "EM_NORC        (218)"},
    {EM_CSR_KALIMBA, "EM_CSR_KALIMBA (219)"},
    {EM_Z80, "EM_Z80         (220)"},
    {EM_VISIUM, "EM_VISIUM      (221)"},
    {EM_FT32, "EM_FT32        (222)"},
    {EM_MOXIE, "EM_MOXIE       (223)"},
    {EM_AMDGPU, "EM_AMDGPU      (224)"},
    {EM_RISCV, "EM_RISCV       (243)"},
    {0, "* Unknown Machine Type (%d) *"},
};

/* Elf Header helper functions */
uint8_t get_e_ident(const union Elf_Ehdr *ElfHeaderLcl, int index)
{
    if (TargetWordsizeIs32Bit)
    {
        return ElfHeaderLcl->Ehdr32.e_ident[index];
    }
    else
    {
        return ElfHeaderLcl->Ehdr64.e_ident[index];
    }
}

uint16_t get_e_type(const union Elf_Ehdr *ElfHeaderLcl)
{
    if (TargetWordsizeIs32Bit)
    {
        return ElfHeaderLcl->Ehdr32.e_type;
    }
    else
    {
        return ElfHeaderLcl->Ehdr64.e_type;
    }
}

uint16_t get_e_machine(const union Elf_Ehdr *ElfHeaderLcl)
{
    if (TargetWordsizeIs32Bit)
    {
        return ElfHeaderLcl->Ehdr32.e_machine;
    }
    else
    {
        return ElfHeaderLcl->Ehdr64.e_machine;
    }
}

uint32_t get_e_version(const union Elf_Ehdr *ElfHeaderLcl)
{
    if (TargetWordsizeIs32Bit)
    {
        return ElfHeaderLcl->Ehdr32.e_version;
    }
    else
    {
        return ElfHeaderLcl->Ehdr64.e_version;
    }
}

uint16_t get_e_shstrndx(const union Elf_Ehdr *ElfHeaderLcl)
{
    if (TargetWordsizeIs32Bit)
    {
        return ElfHeaderLcl->Ehdr32.e_shstrndx;
    }
    else
    {
        return ElfHeaderLcl->Ehdr64.e_shstrndx;
    }
}

uint16_t get_e_shnum(const union Elf_Ehdr *ElfHeaderLcl)
{
    if (TargetWordsizeIs32Bit)
    {
        return ElfHeaderLcl->Ehdr32.e_shnum;
    }
    else
    {
        return ElfHeaderLcl->Ehdr64.e_shnum;
    }
}

/* Elf Section Header helper functions */

uint32_t get_sh_name(const union Elf_Shdr *SectionHeader)
{
    if (TargetWordsizeIs32Bit)
    {
        return SectionHeader->Shdr32.sh_name;
    }
    else
    {
        return SectionHeader->Shdr64.sh_name;
    }
}

uint32_t get_sh_type(const union Elf_Shdr *SectionHeader)
{
    if (TargetWordsizeIs32Bit)
    {
        return SectionHeader->Shdr32.sh_type;
    }
    else
    {
        return SectionHeader->Shdr64.sh_type;
    }
}

void print_sh_flags(const union Elf_Shdr *SectionHeader)
{
    char VerboseStr[60];

    sprintf(VerboseStr, "/");
    if (TargetWordsizeIs32Bit)
    {
        if ((SectionHeader->Shdr32.sh_flags & SHF_WRITE) == SHF_WRITE)
        {
            sprintf(VerboseStr, "SHF_WRITE/");
        }

        if ((SectionHeader->Shdr32.sh_flags & SHF_ALLOC) == SHF_ALLOC)
        {
            strcat(VerboseStr, "SHF_ALLOC/");
        }

        if ((SectionHeader->Shdr32.sh_flags & SHF_EXECINSTR) == SHF_EXECINSTR)
        {
            strcat(VerboseStr, "SHF_EXECINSTR/");
        }

        printf("   sh_flags      = %s\n", VerboseStr);
    }
    else
    {
        if ((SectionHeader->Shdr64.sh_flags & SHF_WRITE) == SHF_WRITE)
        {
            sprintf(VerboseStr, "SHF_WRITE/");
        }

        if ((SectionHeader->Shdr64.sh_flags & SHF_ALLOC) == SHF_ALLOC)
        {
            strcat(VerboseStr, "SHF_ALLOC/");
        }

        if ((SectionHeader->Shdr64.sh_flags & SHF_EXECINSTR) == SHF_EXECINSTR)
        {
            strcat(VerboseStr, "SHF_EXECINSTR/");
        }

        printf("   sh_flags      = %s\n", VerboseStr);
    }
}

uint64_t get_sh_offset(const union Elf_Shdr *SectionHeader)
{
    if (TargetWordsizeIs32Bit)
    {
        return SectionHeader->Shdr32.sh_offset;
    }
    else
    {
        return SectionHeader->Shdr64.sh_offset;
    }
}

uint64_t get_sh_size(const union Elf_Shdr *SectionHeader)
{
    if (TargetWordsizeIs32Bit)
    {
        return SectionHeader->Shdr32.sh_size;
    }
    else
    {
        return SectionHeader->Shdr64.sh_size;
    }
}

uint64_t get_sh_entsize(const union Elf_Shdr *SectionHeader)
{
    if (TargetWordsizeIs32Bit)
    {
        return SectionHeader->Shdr32.sh_entsize;
    }
    else
    {
        return SectionHeader->Shdr64.sh_entsize;
    }
}

/* Elf_Sym helper functions */

uint32_t get_st_name(const union Elf_Sym *Symbol)
{
    if (TargetWordsizeIs32Bit)
    {
        return Symbol->Sym32.st_name;
    }
    else
    {
        return Symbol->Sym64.st_name;
    }
}

uint64_t get_st_value(const union Elf_Sym *Symbol)
{
    if (TargetWordsizeIs32Bit)
    {
        return Symbol->Sym32.st_value;
    }
    else
    {
        return Symbol->Sym64.st_value;
    }
}

uint64_t get_st_size(const union Elf_Sym *Symbol)
{
    if (TargetWordsizeIs32Bit)
    {
        return Symbol->Sym32.st_size;
    }
    else
    {
        return Symbol->Sym64.st_size;
    }
}

void set_st_size(union Elf_Sym *Symbol, uint64_t new_value)
{
    if (TargetWordsizeIs32Bit)
    {
        Symbol->Sym32.st_size = (uint32_t)new_value;
        if (Symbol->Sym32.st_size != new_value)
        {
            printf("ERROR: Sym32.st_size can not hold %lu\n", (long unsigned int)new_value);
        }
    }
    else
    {
        Symbol->Sym64.st_size = new_value;
    }
}

uint16_t get_st_shndx(const union Elf_Sym *Symbol)
{
    if (TargetWordsizeIs32Bit)
    {
        return Symbol->Sym32.st_shndx;
    }
    else
    {
        return Symbol->Sym64.st_shndx;
    }
}

/* Check status helper functions */
void CheckStatusAndExit(int32 status)
{
    if (status != SUCCESS)
    {
        exit(status);
    }
}

void CheckStatusCleanupAndExit(int32 status)
{
    if (status != SUCCESS)
    {
        FreeMemoryAllocations();
        exit(status);
    }
}

/**
 *
 */

int main(int argc, char *argv[])
{
    int32 Status = SUCCESS;
    int32 i      = 0;

    Status = ProcessCmdLineOptions(argc, argv);
    CheckStatusAndExit(Status);

    if (ReportVersion)
        OutputVersionInfo();

    if (OutputHelp)
        OutputHelpInfo();

    Status = GetSrcFilename();
    CheckStatusAndExit(Status);

    Status = OpenSrcFile();
    CheckStatusAndExit(Status);

    Status = GetElfHeader();
    CheckStatusAndExit(Status);

    /* Get the string section header first */
    Status = GetSectionHeader(get_e_shstrndx(&ElfHeader), &SectionHeaderStringTable);
    CheckStatusCleanupAndExit(Status);

    if (TargetWordsizeIs32Bit)
    {
        SectionHeaderStringTableDataOffset = SectionHeaderStringTable.Shdr32.sh_offset;
    }
    else
    {
        SectionHeaderStringTableDataOffset = SectionHeaderStringTable.Shdr64.sh_offset;
    }

    /* Allocate memory for all of the ELF object file section headers */
    Status = AllocateSectionHeaders();
    CheckStatusCleanupAndExit(Status);

    /* Read in each section header from input file */
    for (i = 0; i < get_e_shnum(&ElfHeader); i++)
    {
        Status = GetSectionHeader(i, SectionHeaderPtrs[i]);
        CheckStatusCleanupAndExit(Status);
    }

    if (StringTableDataOffset == 0)
    {
        printf("Error! Unable to locate ELF string table for symbol names\n");
        return EXIT_FAILURE;
    }

    /* Allocate memory for all of the symbol table entries */
    Status = AllocateSymbols();
    CheckStatusCleanupAndExit(Status);

    /* Read in each symbol table entry */
    for (i = 0; i < NumSymbols; i++)
    {
        Status = GetSymbol(i, SymbolPtrs[i]);
        CheckStatusCleanupAndExit(Status);
    }

    if (TblDefSymbolIndex == -1)
    {
        printf("Error! Unable to locate '%s' object in '%s'.\n", TBL_DEF_SYMBOL_NAME, SrcFilename);
        FreeMemoryAllocations();
        return EXIT_FAILURE;
    }

    /* Read in the definition of the table file */
    Status = GetTblDefInfo();
    CheckStatusCleanupAndExit(Status);

    Status = GetDstFilename();
    CheckStatusAndExit(Status);

    Status = OpenDstFile();
    CheckStatusAndExit(Status);

    Status = LocateAndReadUserObject();
    CheckStatusCleanupAndExit(Status);

    Status = OutputDataToTargetFile();

    FreeMemoryAllocations();

    return SUCCESS;
}

/**
 *
 */

int32 AllocateSectionHeaders(void)
{
    int32 Status = SUCCESS;
    int32 i      = 0;

    if (get_e_shnum(&ElfHeader) == 0)
    {
        printf("Error! Failed to locate any Section Headers in '%s'!\n", SrcFilename);
        Status = FAILED;
    }
    else
    {
        SectionHeaderPtrs = (union Elf_Shdr **)malloc(sizeof(union Elf_Shdr *) * get_e_shnum(&ElfHeader));
        if (SectionHeaderPtrs == NULL)
        {
            printf("Error! Insufficient memory for number of Sections in '%s'!\n", SrcFilename);
            Status = FAILED;
        }

        SectionNamePtrs = (char **)malloc(sizeof(char *) * get_e_shnum(&ElfHeader));
        if (SectionNamePtrs == NULL)
        {
            printf("Error! Insufficient memory for number of Sections in '%s'!\n", SrcFilename);
            Status = FAILED;
        }

        if (Status == SUCCESS)
        {
            /* Initialize all of the pointers to NULL */
            for (i = 0; i < get_e_shnum(&ElfHeader); i++)
            {
                SectionHeaderPtrs[i] = NULL;
                SectionNamePtrs[i]   = NULL;
            }

            /* Allocate memory for each header */
            for (i = 0; i < get_e_shnum(&ElfHeader); i++)
            {
                SectionHeaderPtrs[i] = (union Elf_Shdr *)malloc(sizeof(union Elf_Shdr));
                if (SectionHeaderPtrs[i] == NULL)
                {
                    printf("Error! Insufficient memory to store Section Headers\n");
                    Status = FAILED;
                }

                SectionNamePtrs[i] = (char *)malloc(MAX_SECTION_HDR_NAME_LEN);
                if (SectionNamePtrs[i] == NULL)
                {
                    printf("Error! Insufficient memory to store Section Names\n");
                    Status = FAILED;
                }
            }
        }
    }

    return Status;
}

/**
 *
 */

void DeallocateSectionHeaders(void)
{
    int32 i = 0;

    if (SectionHeaderPtrs != NULL)
    {
        while ((i < get_e_shnum(&ElfHeader)) && (SectionHeaderPtrs[i] != NULL))
        {
            free(SectionHeaderPtrs[i]);
            i++;
        }
        free(SectionHeaderPtrs);
    }

    i = 0;

    if (SectionNamePtrs != NULL)
    {
        while ((i < get_e_shnum(&ElfHeader)) && (SectionNamePtrs[i] != NULL))
        {
            free(SectionNamePtrs[i]);
            i++;
        }
        free(SectionNamePtrs);
    }
}

/**
 *
 */

int32 AllocateSymbols(void)
{
    int32 Status = SUCCESS;
    int32 i      = 0;

    if (NumSymbols == 0)
    {
        printf("Error! Failed to locate any Symbols in '%s'!\n", SrcFilename);
        Status = FAILED;
    }
    else
    {
        SymbolPtrs = malloc(sizeof(union Elf_Sym *) * NumSymbols);

        if (SymbolPtrs == NULL)
        {
            printf("Error! Insufficient memory for number of Symbols in '%s'!\n", SrcFilename);
            Status = FAILED;
        }

        SymbolNames = malloc(sizeof(char *) * NumSymbols);
        if (SymbolNames == NULL)
        {
            printf("Error! Insufficient memory for number of Symbols in '%s'!\n", SrcFilename);
            Status = FAILED;
        }

        for (i = 0; i < NumSymbols; i++)
        {
            SymbolPtrs[i]  = NULL;
            SymbolNames[i] = NULL;
        }

        if (Status == SUCCESS)
        {
            /* Allocate memory for each symbol */
            for (i = 0; i < NumSymbols; i++)
            {
                SymbolPtrs[i] = (union Elf_Sym *)malloc(sizeof(union Elf_Sym));
                if (SymbolPtrs[i] == NULL)
                {
                    printf("Error! Insufficient memory to store Symbol Headers\n");
                    Status = FAILED;
                }
            }
        }
    }

    return Status;
}

/**
 *
 */

void DeallocateSymbols(void)
{
    int32 i = 0;

    if (SymbolPtrs != NULL)
    {
        while ((i < NumSymbols) && (SymbolPtrs[i] != NULL))
        {
            free(SymbolPtrs[i]);

            if (SymbolNames[i] != NULL)
            {
                free(SymbolNames[i]);
            }

            i++;
        }
        free(SymbolPtrs);
    }
}

/**
 *
 */

void FreeMemoryAllocations(void)
{
    DeallocateSymbols();
    DeallocateSectionHeaders();

    if (SrcFileDesc != NULL)
    {
        fclose(SrcFileDesc);
    }

    if (DstFileDesc != NULL)
    {
        fclose(DstFileDesc);
    }
}

/**
 *
 */

int32 ProcessCmdLineOptions(int ArgumentCount, char *Arguments[])
{
    int32     Status              = SUCCESS;
    bool      InputFileSpecified  = false;
    bool      OutputFileSpecified = false;
    int       i                   = 1;
    char *    EndPtr;
    uint32    MaxDay;
    struct tm FileEpochTm;
    struct tm ScEpochTm;
    time_t    FileEpochInSecs;
    time_t    ScEpochInSecs;

    while ((i < ArgumentCount) && (Status == SUCCESS))
    {
        if ((Arguments[i][0] == '-') && (Arguments[i][1] == 't'))
        {
            /* Extract the Table Name Override */
            strncpy(TableName, &Arguments[i][2], sizeof(TableName) - 1);
            TableName[sizeof(TableName) - 1] = 0;
            TableNameOverride                = true;
        }
        else if ((Arguments[i][0] == '-') && (Arguments[i][1] == 'd'))
        {
            /* Extract the Description Override */
            strncpy(Description, &Arguments[i][2], sizeof(Description) - 1);
            Description[sizeof(Description) - 1] = 0;
            DescriptionOverride                  = true;
        }
        else if ((Arguments[i][0] == '-') && (Arguments[i][1] == 's'))
        {
            SpacecraftID = strtoul(&Arguments[i][2], &EndPtr, 0);
            if (EndPtr != &Arguments[i][2])
            {
                ScIDSpecified = true;
            }
            else
            {
                printf("Error!, Spacecraft ID of '%s' cannot be interpreted as an integer.\n", &Arguments[i][2]);
                Status = false;
            }
        }
        else if ((Arguments[i][0] == '-') && (Arguments[i][1] == 'S'))
        {
            if (strlen(&Arguments[i][2]) == 4)
            {
                SpacecraftID  = U32FROM4CHARS(Arguments[i][2], Arguments[i][3], Arguments[i][4], Arguments[i][5]);
                ScIDSpecified = true;
            }
            else
            {
                printf("Error!, Spacecraft ID of '%s' does not have exactly 4 characters.\n", &Arguments[i][2]);
                Status = false;
            }
        }
        else if ((Arguments[i][0] == '-') && (Arguments[i][1] == 'a'))
        {
            ApplicationID = strtoul(&Arguments[i][2], &EndPtr, 0);
            if (EndPtr != &Arguments[i][2])
            {
                AppIDSpecified = true;
            }
            else
            {
                printf("Error!, Application ID of '%s' cannot be interpreted as an integer.\n", &Arguments[i][2]);
                Status = false;
            }
        }
        else if ((Arguments[i][0] == '-') && (Arguments[i][1] == 'p'))
        {
            ProcIDSpecified = true;
            ProcessorID     = strtoul(&Arguments[i][2], &EndPtr, 0);
            if (EndPtr != &Arguments[i][2])
            {
                ProcIDSpecified = true;
            }
            else
            {
                printf("Error!, Processor ID of '%s' cannot be interpreted as an integer.\n", &Arguments[i][2]);
                Status = false;
            }
        }
        else if ((Arguments[i][0] == '-') && (Arguments[i][1] == 'P'))
        {
            if (strlen(&Arguments[i][2]) == 4)
            {
                ProcessorID     = U32FROM4CHARS(Arguments[i][2], Arguments[i][3], Arguments[i][4], Arguments[i][5]);
                ProcIDSpecified = true;
            }
            else
            {
                printf("Error!, Processor ID of '%s' does not have exactly 4 characters.\n", &Arguments[i][2]);
                Status = false;
            }
        }
        else if ((Arguments[i][0] == '-') && (Arguments[i][1] == 'h'))
        {
            OutputHelp = true;
        }
        else if ((Arguments[i][0] == '-') && (Arguments[i][1] == 'v'))
        {
            Verbose = true;
        }
        else if ((Arguments[i][0] == '-') && (Arguments[i][1] == 'V'))
        {
            ReportVersion = true;
        }
        else if ((Arguments[i][0] == '-') && (Arguments[i][1] == 'n'))
        {
            /* This option is ignored for compatibility */
        }
        else if ((Arguments[i][0] == '-') && (Arguments[i][1] == 'T'))
        {
            EnableTimeTagInHeader = true;
        }
        else if ((Arguments[i][0] == '-') && (Arguments[i][1] == 'e'))
        {
            ScEpoch.Year = strtoul(&Arguments[i][2], &EndPtr, 0);
            if (EndPtr != &Arguments[i][6])
            {
                fprintf(stderr, "Error! Spacecraft Epoch Year is not of the form 'YYYY:'\n");
                Status = false;
            }
            else
            {
                ScEpoch.Month = strtoul(&Arguments[i][7], &EndPtr, 0);
                if ((EndPtr != &Arguments[i][9]) || (ScEpoch.Month == 0) || (ScEpoch.Month > 12))
                {
                    fprintf(
                        stderr,
                        "Error! Spacecraft Epoch Month is not of the form 'MM:' where MM is in the range of 1-12\n");
                    Status = false;
                }
                else
                {
                    MaxDay = 31;
                    if ((ScEpoch.Month == 4) || (ScEpoch.Month == 6) || (ScEpoch.Month == 9) || (ScEpoch.Month == 11))
                    {
                        MaxDay = 30;
                    }
                    else if (ScEpoch.Month == 2)
                    {
                        if ((ScEpoch.Year % 4) == 0)
                        {
                            if ((ScEpoch.Year % 100) == 0)
                            {
                                if ((ScEpoch.Year % 400) == 0)
                                {
                                    MaxDay = 29;
                                }
                                else
                                {
                                    MaxDay = 28;
                                }
                            }
                            else
                            {
                                MaxDay = 29;
                            }
                        }
                        else
                        {
                            MaxDay = 28;
                        }
                    }
                    ScEpoch.Day = strtoul(&Arguments[i][10], &EndPtr, 0);
                    if ((EndPtr != &Arguments[i][12]) || (ScEpoch.Day == 0) || (ScEpoch.Day > MaxDay))
                    {
                        fprintf(
                            stderr,
                            "Error! Spacecraft Epoch Day is not of the form 'DD:' where DD is in the range of 1-%d\n",
                            MaxDay);
                        Status = false;
                    }
                    else
                    {
                        ScEpoch.Hour = strtoul(&Arguments[i][13], &EndPtr, 0);
                        if ((EndPtr != &Arguments[i][15]) || (ScEpoch.Hour > 23))
                        {
                            fprintf(stderr, "Error! Spacecraft Epoch Hour is not of the form 'hh:' where hh is in the "
                                            "range of 0-23\n");
                            Status = false;
                        }
                        else
                        {
                            ScEpoch.Minute = strtoul(&Arguments[i][16], &EndPtr, 0);
                            if ((EndPtr != &Arguments[i][18]) || (ScEpoch.Minute > 59))
                            {
                                fprintf(stderr, "Error! Spacecraft Epoch Minute is not of the form 'mm:' where mm is "
                                                "in the range of 0-59\n");
                                Status = false;
                            }
                            else
                            {
                                ScEpoch.Second = strtoul(&Arguments[i][19], &EndPtr, 0);
                                if ((EndPtr != &Arguments[i][21]) || (ScEpoch.Second > 59))
                                {
                                    fprintf(stderr, "Error! Spacecraft Epoch Second is not of the form 'ss' where ss "
                                                    "is in the range of 0-59\n");
                                    Status = false;
                                }
                                else
                                {
                                    ScEpochSpecified = true;
                                }
                            }
                        }
                    }
                }
            }
        }
        else if ((Arguments[i][0] == '-') && (Arguments[i][1] == 'f'))
        {
            FileEpoch.Year = strtoul(&Arguments[i][2], &EndPtr, 0);
            if (EndPtr != &Arguments[i][6])
            {
                fprintf(stderr, "Error! File Epoch Year is not of the form 'YYYY:'\n");
                Status = false;
            }
            else
            {
                FileEpoch.Month = strtoul(&Arguments[i][7], &EndPtr, 0);
                if ((EndPtr != &Arguments[i][9]) || (FileEpoch.Month == 0) || (FileEpoch.Month > 12))
                {
                    fprintf(stderr,
                            "Error! File Epoch Month is not of the form 'MM:' where MM is in the range of 1-12\n");
                    Status = false;
                }
                else
                {
                    MaxDay = 31;
                    if ((FileEpoch.Month == 4) || (FileEpoch.Month == 6) || (FileEpoch.Month == 9) ||
                        (FileEpoch.Month == 11))
                    {
                        MaxDay = 30;
                    }
                    else if (FileEpoch.Month == 2)
                    {
                        if ((FileEpoch.Year % 4) == 0)
                        {
                            if ((FileEpoch.Year % 100) == 0)
                            {
                                if ((FileEpoch.Year % 400) == 0)
                                {
                                    MaxDay = 29;
                                }
                                else
                                {
                                    MaxDay = 28;
                                }
                            }
                            else
                            {
                                MaxDay = 29;
                            }
                        }
                        else
                        {
                            MaxDay = 28;
                        }
                    }
                    FileEpoch.Day = strtoul(&Arguments[i][10], &EndPtr, 0);
                    if ((EndPtr != &Arguments[i][12]) || (FileEpoch.Day == 0) || (FileEpoch.Day > MaxDay))
                    {
                        fprintf(stderr,
                                "Error! File Epoch Day is not of the form 'DD:' where DD is in the range of 1-%d\n",
                                MaxDay);
                        Status = false;
                    }
                    else
                    {
                        FileEpoch.Hour = strtoul(&Arguments[i][13], &EndPtr, 0);
                        if ((EndPtr != &Arguments[i][15]) || (FileEpoch.Hour > 23))
                        {
                            fprintf(
                                stderr,
                                "Error! File Epoch Hour is not of the form 'hh:' where hh is in the range of 0-23\n");
                            Status = false;
                        }
                        else
                        {
                            FileEpoch.Minute = strtoul(&Arguments[i][16], &EndPtr, 0);
                            if ((EndPtr != &Arguments[i][18]) || (FileEpoch.Minute > 59))
                            {
                                fprintf(stderr, "Error! File Epoch Minute is not of the form 'mm:' where mm is in the "
                                                "range of 0-59\n");
                                Status = false;
                            }
                            else
                            {
                                FileEpoch.Second = strtoul(&Arguments[i][19], &EndPtr, 0);
                                if ((EndPtr != &Arguments[i][21]) || (FileEpoch.Second > 59))
                                {
                                    fprintf(stderr, "Error! File Epoch Second is not of the form 'ss' where ss is in "
                                                    "the range of 0-59\n");
                                    Status = false;
                                }
                                else
                                {
                                    FileEpochSpecified = true;
                                }
                            }
                        }
                    }
                }
            }
        }
        else if (!InputFileSpecified)
        {
            strncpy(SrcFilename, Arguments[i], PATH_MAX - 1);
            SrcFilename[PATH_MAX - 1] = '\0';
            InputFileSpecified        = true;
        }
        else if (!OutputFileSpecified)
        {
            strncpy(DstFilename, Arguments[i], PATH_MAX - 1);
            DstFilename[PATH_MAX - 1] = '\0';
            OutputFileSpecified       = true;
        }
        else
        {
            printf("\nError! Unknown Command Line Option '%s'\n", Arguments[i]);
            Status = FAILED;
        }
        i++;
    }
    FileEpochTm.tm_sec   = FileEpoch.Second;
    FileEpochTm.tm_min   = FileEpoch.Minute;
    FileEpochTm.tm_hour  = FileEpoch.Hour;
    FileEpochTm.tm_mday  = FileEpoch.Day;
    FileEpochTm.tm_mon   = FileEpoch.Month - 1;
    FileEpochTm.tm_year  = FileEpoch.Year - 1900;
    FileEpochTm.tm_isdst = -1;

    FileEpochInSecs = mktime(&FileEpochTm);

    ScEpochTm.tm_sec   = ScEpoch.Second;
    ScEpochTm.tm_min   = ScEpoch.Minute;
    ScEpochTm.tm_hour  = ScEpoch.Hour;
    ScEpochTm.tm_mday  = ScEpoch.Day;
    ScEpochTm.tm_mon   = ScEpoch.Month - 1;
    ScEpochTm.tm_year  = ScEpoch.Year - 1900;
    ScEpochTm.tm_isdst = -1;

    ScEpochInSecs = mktime(&ScEpochTm);

    EpochDelta = FileEpochInSecs - ScEpochInSecs;

    return Status;
}

/**
 *
 */

void OutputVersionInfo(void)
{
    char VersionString[ELF2CFETBL_CFG_MAX_VERSION_STR_LEN];

    CFE_Config_GetVersionString(VersionString, ELF2CFETBL_CFG_MAX_VERSION_STR_LEN, "elf2cfetbl",
        ELF2CFETBL_VERSION, ELF2CFETBL_BUILD_CODENAME, ELF2CFETBL_LAST_OFFICIAL);

    printf("\n%s\n", VersionString);
}

/**
 *
 */

void OutputHelpInfo(void)
{
    printf("\nElf Object File to cFE Table Image File Conversion Tool (elf2cfetbl)\n\n");
    printf("elf2cfetbl [-tTblName] [-d\"Description\"] [-h] [-v] [-V] [-s#] [-p#] [-n] \n");
    printf("           [-T] [-eYYYY:MM:DD:hh:mm:ss] [-fYYYY:MM:DD:hh:mm:ss] SrcFilename [DestDirectory]\n");
    printf("   where:\n");
    printf("   -tTblName             replaces the table name specified in the object file with 'TblName'\n");
    printf("   -d\"Description\"       replaces the description specified in the object file with 'Description'\n");
    printf("   -h                    produces this output\n");
    printf("   -v                    produces verbose output showing the breakdown of the object file in detail\n");
    printf("   -V                    shows the version of this utility\n");
    printf("   -s#                   specifies a Spacecraft ID to be put into file header.\n");
    printf("                         # can be specified as decimal, octal (starting with a zero), or hex (starting "
           "with '0x')\n");
    printf("   -Scccc                specifies a Spacecraft ID as a 4 byte string to be put into the table file file "
           "header.\n");
    printf("                         cccc represents the 4 ASCII characters that will be encoded into the 32 bit "
           "Spacecraft ID field.\n");
    printf("                              examples: -SMMS1 or -SQQ#2\n");
    printf("   -p#                   specifies a Processor ID to be put into file header.\n");
    printf("                         # can be specified as decimal, octal (starting with a zero), or hex (starting "
           "with '0x')\n");
    printf(
        "   -Pcccc                specifies a Processor ID as a 4 byte string to be put into the table file header.\n");
    printf("                         cccc represents the 4 ASCII characters that will be encoded into the 32 bit "
           "Processor ID field.\n");
    printf("                              examples: -PMMS1 or -PQQ#2\n");
    printf("   -a#                   specifies an Application ID to be put into file header.\n");
    printf("                         # can be specified as decimal, octal (starting with a zero), or hex (starting "
           "with '0x')\n");
    printf("   -T                    enables insertion of the SrcFilename's file creation time into the standard cFE "
           "File Header.\n");
    printf("                         This option must be specified for either the '-e' and/or '-f' options below to "
           "have any effect.\n");
    printf("                         By default, the time tag fields are set to zero.\n");
    printf("   -eYYYY:MM:DD:hh:mm:ss specifies the spacecraft epoch time.  The SrcFilename's file creation time will "
           "be converted to\n");
    printf("                         seconds since the specified epoch time and stored in the standard cFE File "
           "Header.\n");
    printf("                         where:   YYYY=year, MM=month (01-12), DD=day (01-31), \n");
    printf("                                  hh=hour (00-23), mm=minute (00-59), ss=seconds (00-59)\n");
    printf("                         If no epoch is specified, the default epoch is either 1970:01:01:00:00:00 or the "
           "epoch specified\n");
    printf("                         by the user using the '-f' option described below\n");
    printf("                         This option requires the '-T' option, defined above, to be specified to have any "
           "effect\n");
    printf("   -fYYYY:MM:DD:hh:mm:ss specifies the file system epoch time.  The SrcFilename's file creation time is "
           "obtained from the\n");
    printf("                         file system as seconds since an epoch.  On most systems the file system epoch is "
           "defined as\n");
    printf("                         1970:01:01:00:00:00.  If the user is running this application on a machine with a "
           "different epoch,\n");
    printf("                         then the file system epoch should be defined with this option.\n");
    printf("                         where:   YYYY=year, MM=month (01-12), DD=day (01-31), \n");
    printf("                                  hh=hour (00-23), mm=minute (00-59), ss=seconds (00-59)\n");
    printf("                         If no epoch is specified, the default epoch is 1970:01:01:00:00:00\n");
    printf("                         This option requires the '-T' option, defined above, to be specified to have any "
           "effect\n");
    printf("   SrcFilename           specifies the object file to be converted\n");
    printf("   DestDirectory         specifies the directory in which the cFE Table Image file is to be created.\n");
    printf("                         If a directory is not specified './' is assumed.\n");
    printf("\n");
    printf("EXAMPLES:\n");
    printf("   elf2cfetbl MyObjectFile ../../TblDefaultImgDir/\n");
    printf("   elf2cfetbl -s12 -p0x0D -a016 -e2000:01:01:00:00:00 MyObjectFile ../../TblDefaultImgDir/\n");
    printf("\n");
    printf("NOTE: The name of the target file is specified within the source file as part of the CFE_TBL_FILEDEF "
           "macro.\n");
    printf("      If the macro has not been included in the source file, the utility will fail to convert the object "
           "file.\n");
}

/**
 *
 */

int32 GetSrcFilename(void)
{
    int32 Status = SUCCESS;

    if (strlen(SrcFilename) == 0)
    {
        OutputHelp = true;
        Status     = FAILED;
    }

    return Status;
}

/**
 *
 */

int32 GetDstFilename(void)
{
    int32 Status = SUCCESS;

    if (strlen(DstFilename) == 0)
    {
        strcpy(DstFilename, "./");
    }

    strcat(DstFilename, TblFileDef.TgtFilename);

    if (Verbose)
        printf("Target Filename: %s\n", DstFilename);

    return Status;
}

/**
 *
 */

int32 OpenSrcFile(void)
{
    int  RtnCode;
    char TimeBuff[50];

    /* Check to see if input file can be found and opened */
    SrcFileDesc = fopen(SrcFilename, "r");

    if (SrcFileDesc == NULL)
    {
        printf("'%s' was not opened\n", SrcFilename);
        return FAILED;
    }

    /* Obtain time of object file's last modification */
    RtnCode = stat(SrcFilename, &SrcFileStats);
    if (RtnCode == 0)
    {
        SrcFileTimeInScEpoch = SrcFileStats.st_mtime + EpochDelta;

        if (Verbose)
        {
            printf("Original Source File Modification Time: %s\n", ctime_r(&SrcFileStats.st_mtime, TimeBuff));
            printf("Source File Modification Time in Seconds since S/C Epoch: %ld (0x%08lX)\n", SrcFileTimeInScEpoch,
                   SrcFileTimeInScEpoch);
        }
    }
    else
    {
        if (Verbose)
            printf("Unable to get modification time from %s", SrcFilename);
        SrcFileTimeInScEpoch = 0;
    }

    return SUCCESS;
}

int32 OpenDstFile(void)
{
    struct stat dststat;

    /* Check to see if output file can be opened and written */
    DstFileDesc = fopen(DstFilename, "w");

    if (DstFileDesc == NULL)
    {
        printf("'%s' was not opened\n", DstFilename);
        return FAILED;
    }

    /* Fix file if too permissive (CWE-732) */
    if (stat(DstFilename, &dststat) == 0)
    {
        if (Verbose)
            printf("%s: Destination file permissions after open = 0x%X\n", DstFilename, dststat.st_mode);
        chmod(DstFilename, dststat.st_mode & ~(S_IRGRP | S_IWGRP | S_IXGRP | S_IROTH | S_IWOTH | S_IXOTH));
        stat(DstFilename, &dststat);
        if (Verbose)
            printf("%s: Destination file permissions after chmod = 0x%X\n", DstFilename, dststat.st_mode);
    }

    return SUCCESS;
}

/**
 *
 */

int32 checkELFFileMagicNumber(void)
{
    if (get_e_ident(&ElfHeader, EI_MAG0) != ELFMAG0 || get_e_ident(&ElfHeader, EI_MAG1) != ELFMAG1 ||
        get_e_ident(&ElfHeader, EI_MAG2) != ELFMAG2 || get_e_ident(&ElfHeader, EI_MAG3) != ELFMAG3)
        return FAILED;
    return SUCCESS;
}

/**
 *
 */

int32 GetElfHeader(void)
{
    int32  Status      = SUCCESS;
    size_t NumHdrsRead = 0;
    char   VerboseStr[60];
    int32  EndiannessCheck = 0x01020304;

    if (((char *)&EndiannessCheck)[0] == 0x01)
    {
        ThisMachineIsLittleEndian = false;
    }
    else if (((char *)&EndiannessCheck)[0] != 0x04)
    {
        printf("Unable to determine endianness of this machine! (0x%02x, 0x%02x, 0x%02x, 0x%02x)\n",
               ((char *)&EndiannessCheck)[0], ((char *)&EndiannessCheck)[1], ((char *)&EndiannessCheck)[2],
               ((char *)&EndiannessCheck)[3]);
        return FAILED;
    }

    /* Begin by reading e_ident characters */
    NumHdrsRead = fread(&ElfHeader, EI_NIDENT, 1, SrcFileDesc);

    if (NumHdrsRead != 1)
    {
        printf("Experienced error attempting to read e_ident of ELF Header from file '%s'\n", SrcFilename);
        return FAILED;
    }

    if (Verbose)
    {
        printf("ELF Header:\n"
               "   e_ident[EI_MAG0..3] = 0x%02x,%c%c%c\n",
               get_e_ident(&ElfHeader, EI_MAG0), get_e_ident(&ElfHeader, EI_MAG1), get_e_ident(&ElfHeader, EI_MAG2),
               get_e_ident(&ElfHeader, EI_MAG3));
    }

    /* Verify the ELF file magic number */
    Status = checkELFFileMagicNumber();

    if (Status == FAILED)
    {
        printf("Source File '%s' does not have an ELF Magic Number\n", SrcFilename);
        printf("If this object file was compiled on a PC under cygwin, then it is probably in COFF format.\n");
        printf("To convert it to an elf file, use the following command:\n");
        printf("./objcopy -O elf32-little %s %s.elf\n", SrcFilename, SrcFilename);
        printf("then try running this utility again on the %s.elf file\n", SrcFilename);
        return Status;
    }

    /* Verify the processor class type */
    switch (get_e_ident(&ElfHeader, EI_CLASS))
    {
        case ELFCLASSNONE:
            sprintf(VerboseStr, "ELFCLASSNONE (0)");
            Status = FAILED;
            break;

        case ELFCLASS32:
            sprintf(VerboseStr, "ELFCLASS32 (1)");
            if (Verbose)
                printf("Target table is 32 bit\n");
            TargetWordsizeIs32Bit = true;
            break;

        case ELFCLASS64:
            sprintf(VerboseStr, "ELFCLASS64 (2)");
            if (Verbose)
                printf("Target table is 64 bit\n");
            TargetWordsizeIs32Bit = false;
            break;

        default:
            sprintf(VerboseStr, "Invalid Class (%d)", get_e_ident(&ElfHeader, EI_CLASS));
            Status = FAILED;
            break;
    }

    if (Status == FAILED)
    {
        printf("Source file '%s' contains objects of class type '%s' which is unsupported by this utility\n",
               SrcFilename, VerboseStr);
        return Status;
    }

    if (Verbose)
        printf("   e_ident[EI_CLASS] = %s\n", VerboseStr);

    /* Verify Data Encoding type */
    switch (get_e_ident(&ElfHeader, EI_DATA))
    {
        case ELFDATANONE:
            sprintf(VerboseStr, "ELFDATANONE");
            Status = FAILED;
            break;

        case ELFDATA2LSB:
            sprintf(VerboseStr, "ELFDATA2LSB (Little-Endian)");
            TargetMachineIsLittleEndian = true;
            if (ThisMachineIsLittleEndian == false)
            {
                ByteSwapRequired = true;
            }
            break;

        case ELFDATA2MSB:
            sprintf(VerboseStr, "ELFDATA2MSB (Big-Endian)");
            TargetMachineIsLittleEndian = false;
            if (ThisMachineIsLittleEndian == true)
            {
                ByteSwapRequired = true;
            }
            break;

        default:
            sprintf(VerboseStr, "Unknown Data Encoding Type (%d)", get_e_ident(&ElfHeader, EI_DATA));
            Status = FAILED;
            break;
    }

    if (Status == FAILED)
    {
        printf("Source file '%s' contains data encoded with '%s'\n", SrcFilename, VerboseStr);
        return Status;
    }

    if (Verbose)
        printf("   e_ident[EI_DATA] = %s\n", VerboseStr);

    /* Verify ELF Header Version */
    if (get_e_ident(&ElfHeader, EI_VERSION) != EV_CURRENT)
    {
        printf("Source file '%s' is improper ELF header version (%d)\n", SrcFilename,
               get_e_ident(&ElfHeader, EI_VERSION));
        return FAILED;
    }

    if (Verbose)
        printf("   e_ident[EI_VERSION] = %d\n", get_e_ident(&ElfHeader, EI_VERSION));

    /* Now that e_ident is processed (with word size), read rest of the header */
    if (TargetWordsizeIs32Bit)
    {
        NumHdrsRead = fread(&(ElfHeader.Ehdr32.e_type), sizeof(Elf32_Ehdr) - EI_NIDENT, 1, SrcFileDesc);
    }
    else
    {
        NumHdrsRead = fread(&(ElfHeader.Ehdr64.e_type), sizeof(Elf64_Ehdr) - EI_NIDENT, 1, SrcFileDesc);
    }

    if (NumHdrsRead != 1)
    {
        printf("Experienced error attempting to read remaining ELF Header from file '%s'\n", SrcFilename);
        return FAILED;
    }

    if (ByteSwapRequired == true)
    {
        SwapElfHeader();
    }

    /* Verify ELF Type */
    Status = GetStringFromMap(&VerboseStr[0], e_type_Map, (int32)get_e_type(&ElfHeader));

    if (Status == FAILED)
    {
        printf("Error in source file '%s' - %s\n", SrcFilename, VerboseStr);
        return FAILED;
    }

    if (Verbose)
        printf("   e_type = %s\n", VerboseStr);

    /* Verify machine type */
    Status = GetStringFromMap(&VerboseStr[0], e_machine_Map, (int32)get_e_machine(&ElfHeader));

    if (Status == FAILED)
    {
        printf("Error in source file '%s' - %s\n", SrcFilename, VerboseStr);
        return FAILED;
    }

    if (Verbose)
        printf("   e_machine = %s\n", VerboseStr);

    /* Verify ELF Object File Version */
    if (get_e_version(&ElfHeader) != EV_CURRENT)
    {
        printf("Error in source file '%s' - Improper ELF object version (%d)\n", SrcFilename,
               get_e_version(&ElfHeader));
        return FAILED;
    }

    if (TargetWordsizeIs32Bit)
    {
        PrintElfHeader32(ElfHeader);
    }
    else
    {
        PrintElfHeader64(ElfHeader);
    }
    return Status;
}

/**
 *
 */

int32 GetSectionHeader(int32 SectionIndex, union Elf_Shdr *SectionHeader)
{
    int32  Status      = SUCCESS;
    size_t NumHdrsRead = 0;
    char   VerboseStr[60];
    int64  SeekOffset;
    int32  Shentsize;
    int32  i = 0;

    if (TargetWordsizeIs32Bit)
    {
        SeekOffset = ElfHeader.Ehdr32.e_shoff;
        Shentsize  = ElfHeader.Ehdr32.e_shentsize;
    }
    else
    {
        SeekOffset = ElfHeader.Ehdr64.e_shoff;
        Shentsize  = ElfHeader.Ehdr64.e_shentsize;
    }

    if (SectionIndex > 0)
    {
        SeekOffset = SeekOffset + (SectionIndex * Shentsize);
    }

    Status = fseek(SrcFileDesc, SeekOffset, SEEK_SET);

    if (Status != 0)
    {
        printf("Error locating Section Header #%d in file '%s'\n", SectionIndex, SrcFilename);
        return FAILED;
    }

    if (TargetWordsizeIs32Bit)
    {
        NumHdrsRead = fread(SectionHeader, sizeof(Elf32_Shdr), 1, SrcFileDesc);
    }
    else
    {
        NumHdrsRead = fread(SectionHeader, sizeof(Elf64_Shdr), 1, SrcFileDesc);
    }

    if (NumHdrsRead != 1)
    {
        printf("Experienced error attempting to read Section Header #%d from file '%s'\n", SectionIndex, SrcFilename);
        return FAILED;
    }

    if (ByteSwapRequired == true)
        SwapSectionHeader(SectionHeader);

    if ((SectionHeaderStringTableDataOffset != 0) && (get_sh_name(SectionHeader) != 0))
    {
        if (Verbose)
            printf("Section Header #%d:\n", SectionIndex);

        SeekOffset = SectionHeaderStringTableDataOffset + get_sh_name(SectionHeader);
        if (Verbose)
            printf("   sh_name       = 0x%08x - ", get_sh_name(SectionHeader));
        fseek(SrcFileDesc, SeekOffset, SEEK_SET);

        while ((VerboseStr[i] = fgetc(SrcFileDesc)) != '\0')
        {
            i++;
        }
        if (Verbose)
            printf("%s\n", VerboseStr);

        /* Save the name for later reference */
        strncpy(SectionNamePtrs[SectionIndex], VerboseStr, (MAX_SECTION_HDR_NAME_LEN - 1));
        SectionNamePtrs[SectionIndex][(MAX_SECTION_HDR_NAME_LEN - 1)] = '\0';

        switch (get_sh_type(SectionHeader))
        {
            case SHT_NULL:
                sprintf(VerboseStr, "SHT_NULL (0)");
                break;

            case SHT_PROGBITS:
                sprintf(VerboseStr, "SHT_PROGBITS (1)");
                break;

            case SHT_SYMTAB:
                if (TargetWordsizeIs32Bit)
                {
                    SymbolTableDataOffset = SectionHeader->Shdr32.sh_offset + sizeof(Elf32_Sym);
                }
                else
                {
                    SymbolTableDataOffset = SectionHeader->Shdr64.sh_offset + sizeof(Elf64_Sym);
                }
                SymbolTableEntrySize = get_sh_entsize(SectionHeader);
                if (SymbolTableEntrySize == 0)
                {
                    NumSymbols = 0;
                }
                else
                {
                    NumSymbols = (get_sh_size(SectionHeader) / SymbolTableEntrySize) - 1;
                }
                sprintf(VerboseStr, "SHT_SYMTAB (2) - # Symbols = %lu", (long unsigned int)NumSymbols);
                break;

            case SHT_STRTAB:
                sprintf(VerboseStr, "SHT_STRTAB (3)");
                /*
                 * If the section name is ".strtab" then preferentially use this section for symbol name data
                 * Otherwise use the first section which is NOT the section header string table (.shstrtab)
                 *
                 * Not all compilers generate a separate strtab for section header names; some put everything
                 * into one string table.
                 */
                if (strcmp(SectionNamePtrs[SectionIndex], ".strtab") == 0 ||
                    (StringTableDataOffset == 0 && SectionIndex != get_e_shstrndx(&ElfHeader)))
                {
                    StringTableDataOffset = get_sh_offset(SectionHeader);
                }
                break;

            case SHT_RELA:
                sprintf(VerboseStr, "SHT_RELA (4)");
                break;

            case SHT_HASH:
                sprintf(VerboseStr, "SHT_HASH (5)");
                break;

            case SHT_DYNAMIC:
                sprintf(VerboseStr, "SHT_DYNAMIC (6)");
                break;

            case SHT_NOTE:
                sprintf(VerboseStr, "SHT_NOTE (7)");
                break;

            case SHT_NOBITS:
                sprintf(VerboseStr, "SHT_NOBITS (8)");
                break;

            case SHT_REL:
                sprintf(VerboseStr, "SHT_REL (9)");
                break;

            case SHT_SHLIB:
                sprintf(VerboseStr, "SHT_SHLIB (10)");
                break;

            case SHT_DYNSYM:
                sprintf(VerboseStr, "SHT_DYNSYM (11)");
                break;

            case SHT_INIT_ARRAY:
                sprintf(VerboseStr, "SHT_INIT_ARRAY (14)");
                break;

            case SHT_FINI_ARRAY:
                sprintf(VerboseStr, "SHT_FINI_ARRAY (15)");
                break;

            case SHT_PREINIT_ARRAY:
                sprintf(VerboseStr, "SHT_PREINIT_ARRAY (16)");
                break;

            case SHT_GROUP:
                sprintf(VerboseStr, "SHT_GROUP (17)");
                break;

            case SHT_SYMTAB_SHNDX:
                sprintf(VerboseStr, "SHT_SYMTAB_SHNDX (18)");
                break;

            default:
                sprintf(VerboseStr, "Unknown (%d)", get_sh_type(SectionHeader));
                break;
        }

        if (Verbose)
            printf("   sh_type       = %s\n", VerboseStr);

        if (Verbose)
            print_sh_flags(SectionHeader);

        if (TargetWordsizeIs32Bit)
        {
            PrintSectionHeader32(SectionHeader);
        }
        else
        {
            PrintSectionHeader64(SectionHeader);
        }
    }

    return Status;
}

/**
 *
 */

int32 GetSymbol(int32 SymbolIndex, union Elf_Sym *Symbol)
{
    int32    Status            = SUCCESS;
    int32    NumSymRead        = 0;
    uint64_t calculated_offset = SymbolTableDataOffset + (SymbolIndex * SymbolTableEntrySize);
    int32_t  SeekOffset        = (int32_t)calculated_offset;
    char     VerboseStr[60];
    int32    i = 0;

    memset(VerboseStr, 0, sizeof(VerboseStr));

    if (SeekOffset != calculated_offset)
    {
        printf("Error: SeekOffset may not be %lu\n", (long unsigned int)calculated_offset);
        Status = FAILED;
    }
    else
    {
        Status = fseek(SrcFileDesc, SeekOffset, SEEK_SET);
    }

    if (Status != 0)
    {
        printf("Error locating Symbol #%d in file '%s'\n", SymbolIndex, SrcFilename);
        return FAILED;
    }

    if (TargetWordsizeIs32Bit)
    {
        NumSymRead = fread(Symbol, sizeof(Elf32_Sym), 1, SrcFileDesc);
    }
    else
    {
        NumSymRead = fread(Symbol, sizeof(Elf64_Sym), 1, SrcFileDesc);
    }

    if (NumSymRead != 1)
    {
        printf("Experienced error attempting to read Symbol #%d from file '%s'\n", SymbolIndex, SrcFilename);
        return FAILED;
    }

    if (ByteSwapRequired)
        SwapSymbol(Symbol);

    if (Verbose)
        printf("Symbol #%d:\n", (SymbolIndex + 1));

    SeekOffset = StringTableDataOffset + get_st_name(Symbol);
    if (Verbose)
        printf("   st_name  = 0x%08x - ", get_st_name(Symbol));
    fseek(SrcFileDesc, SeekOffset, SEEK_SET);

    while ((i < sizeof(VerboseStr)) && ((VerboseStr[i] = fgetc(SrcFileDesc)) != '\0'))
    {
        i++;
    }

    VerboseStr[i] = '\0'; /* Just in case i=sizeof(VerboseStr) */

    SymbolNames[SymbolIndex] = malloc(i + 1);
    strcpy(SymbolNames[SymbolIndex], VerboseStr);

    if ((strcmp(VerboseStr, TBL_DEF_SYMBOL_NAME) == 0) || (strcmp(&VerboseStr[1], TBL_DEF_SYMBOL_NAME) == 0))
    {
        if (Verbose)
            printf("*** %s ***\n", SymbolNames[SymbolIndex]);
        TblDefSymbolIndex = SymbolIndex;
    }
    else
    {
        if (Verbose)
            printf("%s\n", SymbolNames[SymbolIndex]);
    }

    if (TargetWordsizeIs32Bit)
    {
        PrintSymbol32(Symbol);
    }
    else
    {
        PrintSymbol64(Symbol);
    }

    return Status;
}

void PrintSymbol32(union Elf_Sym *Symbol)
{
    if (Verbose)
        printf("   st_value = 0x%x\n", Symbol->Sym32.st_value);
    if (Verbose)
        printf("   st_size  = 0x%08x\n", Symbol->Sym32.st_size);
    if (Verbose)
        printf("   st_info  = 0x%02x\n", Symbol->Sym32.st_info);
    if (Verbose)
        printf("   st_other = 0x%02x\n", Symbol->Sym32.st_other);
    if (Verbose)
        printf("   st_shndx = 0x%04x\n", Symbol->Sym32.st_shndx);
}

void PrintSymbol64(union Elf_Sym *Symbol)
{
    if (Verbose)
        printf("   st_value = 0x%lx\n", (long unsigned int)Symbol->Sym64.st_value);
    if (Verbose)
        printf("   st_size  = 0x%08lx\n", (long unsigned int)Symbol->Sym64.st_size);
    if (Verbose)
        printf("   st_info  = 0x%02x\n", Symbol->Sym64.st_info);
    if (Verbose)
        printf("   st_other = 0x%02x\n", Symbol->Sym64.st_other);
    if (Verbose)
        printf("   st_shndx = 0x%04x\n", Symbol->Sym64.st_shndx);
}

void PrintSectionHeader32(union Elf_Shdr *SectionHeader)
{
    if (Verbose)
        printf("   sh_addr       = 0x%x\n", SectionHeader->Shdr32.sh_addr);
    if (Verbose)
        printf("   sh_offset     = 0x%08x\n", SectionHeader->Shdr32.sh_offset);
    if (Verbose)
        printf("   sh_size       = 0x%08x\n", SectionHeader->Shdr32.sh_size);
    if (Verbose)
        printf("   sh_link       = 0x%08x\n", SectionHeader->Shdr32.sh_link);
    if (Verbose)
        printf("   sh_info       = 0x%08x\n", SectionHeader->Shdr32.sh_info);
    if (Verbose)
        printf("   sh_addralign  = 0x%08x\n", SectionHeader->Shdr32.sh_addralign);
    if (Verbose)
        printf("   sh_entsize    = 0x%08x\n", SectionHeader->Shdr32.sh_entsize);
}

void PrintSectionHeader64(union Elf_Shdr *SectionHeader)
{
    if (Verbose)
        printf("   sh_addr       = 0x%lx\n", (long unsigned int)SectionHeader->Shdr64.sh_addr);
    if (Verbose)
        printf("   sh_offset     = 0x%08lx\n", (long unsigned int)SectionHeader->Shdr64.sh_offset);
    if (Verbose)
        printf("   sh_size       = 0x%08lx\n", (long unsigned int)SectionHeader->Shdr64.sh_size);
    if (Verbose)
        printf("   sh_link       = 0x%08x\n", SectionHeader->Shdr64.sh_link);
    if (Verbose)
        printf("   sh_info       = 0x%08x\n", SectionHeader->Shdr64.sh_info);
    if (Verbose)
        printf("   sh_addralign  = 0x%08lx\n", (long unsigned int)SectionHeader->Shdr64.sh_addralign);
    if (Verbose)
        printf("   sh_entsize    = 0x%08lx\n", (long unsigned int)SectionHeader->Shdr64.sh_entsize);
}

void PrintElfHeader32(union Elf_Ehdr ElfHeaderLcl)
{
    if (Verbose)
        printf("   e_version = %d\n", get_e_version(&ElfHeaderLcl));
    if (Verbose)
        printf("   e_entry = 0x%x\n", ElfHeaderLcl.Ehdr32.e_entry);
    if (Verbose)
        printf("   e_phoff = 0x%08x (%u)\n", ElfHeaderLcl.Ehdr32.e_phoff, ElfHeaderLcl.Ehdr32.e_phoff);
    if (Verbose)
        printf("   e_shoff = 0x%08x (%u)\n", ElfHeaderLcl.Ehdr32.e_shoff, ElfHeaderLcl.Ehdr32.e_shoff);
    if (Verbose)
        printf("   e_flags = 0x%08x\n", ElfHeaderLcl.Ehdr32.e_flags);
    if (Verbose)
        printf("   e_ehsize = %d\n", ElfHeaderLcl.Ehdr32.e_ehsize);
    if (Verbose)
        printf("   e_phentsize = %d\n", ElfHeaderLcl.Ehdr32.e_phentsize);
    if (Verbose)
        printf("   e_phnum = %d\n", ElfHeaderLcl.Ehdr32.e_phnum);
    if (Verbose)
        printf("   e_shentsize = %d\n", ElfHeaderLcl.Ehdr32.e_shentsize);
    if (Verbose)
        printf("   e_shnum = %d\n", get_e_shnum(&ElfHeaderLcl));
    if (Verbose)
        printf("   e_shstrndx = %d\n", get_e_shstrndx(&ElfHeaderLcl));
}

void PrintElfHeader64(union Elf_Ehdr ElfHeaderLcl)
{
    if (Verbose)
        printf("   e_version = %d\n", get_e_version(&ElfHeaderLcl));
    if (Verbose)
        printf("   e_entry = 0x%lx\n", (long unsigned int)ElfHeaderLcl.Ehdr64.e_entry);
    if (Verbose)
        printf("   e_phoff = 0x%08lx (%lu)\n", (long unsigned int)ElfHeaderLcl.Ehdr64.e_phoff,
               (long unsigned int)ElfHeaderLcl.Ehdr64.e_phoff);
    if (Verbose)
        printf("   e_shoff = 0x%08lx (%lu)\n", (long unsigned int)ElfHeaderLcl.Ehdr64.e_shoff,
               (long unsigned int)ElfHeaderLcl.Ehdr64.e_shoff);
    if (Verbose)
        printf("   e_flags = 0x%08x\n", ElfHeaderLcl.Ehdr64.e_flags);
    if (Verbose)
        printf("   e_ehsize = %d\n", ElfHeaderLcl.Ehdr64.e_ehsize);
    if (Verbose)
        printf("   e_phentsize = %d\n", ElfHeaderLcl.Ehdr64.e_phentsize);
    if (Verbose)
        printf("   e_phnum = %d\n", ElfHeaderLcl.Ehdr64.e_phnum);
    if (Verbose)
        printf("   e_shentsize = %d\n", ElfHeaderLcl.Ehdr64.e_shentsize);
    if (Verbose)
        printf("   e_shnum = %d\n", get_e_shnum(&ElfHeaderLcl));
    if (Verbose)
        printf("   e_shstrndx = %d\n", get_e_shstrndx(&ElfHeaderLcl));
}

void SwapElfHeader(void)
{
    if (TargetWordsizeIs32Bit)
    {
        SwapUInt16(&ElfHeader.Ehdr32.e_type);
        SwapUInt16(&ElfHeader.Ehdr32.e_machine);
        SwapUInt32((uint32 *)&ElfHeader.Ehdr32.e_version);
        SwapUInt32((uint32 *)&ElfHeader.Ehdr32.e_entry);
        SwapUInt32((uint32 *)&ElfHeader.Ehdr32.e_phoff);
        SwapUInt32((uint32 *)&ElfHeader.Ehdr32.e_shoff);
        SwapUInt32((uint32 *)&ElfHeader.Ehdr32.e_flags);
        SwapUInt16(&ElfHeader.Ehdr32.e_ehsize);
        SwapUInt16(&ElfHeader.Ehdr32.e_phentsize);
        SwapUInt16(&ElfHeader.Ehdr32.e_phnum);
        SwapUInt16(&ElfHeader.Ehdr32.e_shentsize);
        SwapUInt16(&ElfHeader.Ehdr32.e_shnum);
        SwapUInt16(&ElfHeader.Ehdr32.e_shstrndx);
    }
    else
    {
        SwapUInt16(&ElfHeader.Ehdr64.e_type);
        SwapUInt16(&ElfHeader.Ehdr64.e_machine);
        SwapUInt32((uint32 *)&ElfHeader.Ehdr64.e_version);
        SwapUInt64((uint64 *)&ElfHeader.Ehdr64.e_entry);
        SwapUInt64(&ElfHeader.Ehdr64.e_phoff);
        SwapUInt64(&ElfHeader.Ehdr64.e_shoff);
        SwapUInt32((uint32 *)&ElfHeader.Ehdr64.e_flags);
        SwapUInt16(&ElfHeader.Ehdr64.e_ehsize);
        SwapUInt16(&ElfHeader.Ehdr64.e_phentsize);
        SwapUInt16(&ElfHeader.Ehdr64.e_phnum);
        SwapUInt16(&ElfHeader.Ehdr64.e_shentsize);
        SwapUInt16(&ElfHeader.Ehdr64.e_shnum);
        SwapUInt16(&ElfHeader.Ehdr64.e_shstrndx);
    }
}

/**
 *
 */

void SwapSectionHeader(union Elf_Shdr *SectionHeader)
{
    if (TargetWordsizeIs32Bit)
    {
        SwapUInt32((uint32 *)&(SectionHeader->Shdr32.sh_name));
        SwapUInt32((uint32 *)&(SectionHeader->Shdr32.sh_type));
        SwapUInt32((uint32 *)&(SectionHeader->Shdr32.sh_flags));
        SwapUInt32((uint32 *)&(SectionHeader->Shdr32.sh_addr));
        SwapUInt32((uint32 *)&(SectionHeader->Shdr32.sh_offset));
        SwapUInt32((uint32 *)&(SectionHeader->Shdr32.sh_size));
        SwapUInt32((uint32 *)&(SectionHeader->Shdr32.sh_addralign));
        SwapUInt32((uint32 *)&(SectionHeader->Shdr32.sh_entsize));
        SwapUInt32((uint32 *)&(SectionHeader->Shdr32.sh_link));
        SwapUInt32((uint32 *)&(SectionHeader->Shdr32.sh_info));
    }
    else
    {
        SwapUInt32((uint32 *)&(SectionHeader->Shdr64.sh_name));
        SwapUInt32((uint32 *)&(SectionHeader->Shdr64.sh_type));
        SwapUInt64((uint64 *)&(SectionHeader->Shdr64.sh_flags));
        SwapUInt64((uint64 *)&(SectionHeader->Shdr64.sh_addr));
        SwapUInt64((uint64 *)&(SectionHeader->Shdr64.sh_offset));
        SwapUInt64((uint64 *)&(SectionHeader->Shdr64.sh_size));
        SwapUInt64((uint64 *)&(SectionHeader->Shdr64.sh_addralign));
        SwapUInt64((uint64 *)&(SectionHeader->Shdr64.sh_entsize));
        SwapUInt32((uint32 *)&(SectionHeader->Shdr64.sh_link));
        SwapUInt32((uint32 *)&(SectionHeader->Shdr64.sh_info));
    }
}

/**
 *
 */

void SwapSymbol(union Elf_Sym *Symbol)
{
    if (TargetWordsizeIs32Bit)
    {
        SwapUInt32((uint32 *)&(Symbol->Sym32.st_name));
        SwapUInt32((uint32 *)&(Symbol->Sym32.st_value));
        SwapUInt32((uint32 *)&(Symbol->Sym32.st_size));
        SwapUInt16((uint16 *)&(Symbol->Sym32.st_shndx));
    }
    else
    {
        SwapUInt32((uint32 *)&(Symbol->Sym64.st_name));
        SwapUInt64((uint64 *)&(Symbol->Sym64.st_value));
        SwapUInt64((uint64 *)&(Symbol->Sym64.st_size));
        SwapUInt16((uint16 *)&(Symbol->Sym64.st_shndx));
    }
}

/**
 *
 */

void SwapUInt16(uint16 *ValueToSwap)
{
    uint8 *BytePtr  = (uint8 *)ValueToSwap;
    uint8  TempByte = BytePtr[1];
    BytePtr[1]      = BytePtr[0];
    BytePtr[0]      = TempByte;
}

/**
 *
 */

void SwapUInt32(uint32 *ValueToSwap)
{
    uint8 *BytePtr  = (uint8 *)ValueToSwap;
    uint8  TempByte = BytePtr[3];
    BytePtr[3]      = BytePtr[0];
    BytePtr[0]      = TempByte;
    TempByte        = BytePtr[2];
    BytePtr[2]      = BytePtr[1];
    BytePtr[1]      = TempByte;
}

void SwapUInt64(uint64 *ValueToSwap)
{
    uint8 *BytePtr = (uint8 *)ValueToSwap;
    uint8  TempByte;

    TempByte   = BytePtr[7];
    BytePtr[7] = BytePtr[0];
    BytePtr[0] = TempByte;

    TempByte   = BytePtr[6];
    BytePtr[6] = BytePtr[1];
    BytePtr[1] = TempByte;

    TempByte   = BytePtr[5];
    BytePtr[5] = BytePtr[2];
    BytePtr[2] = TempByte;

    TempByte   = BytePtr[4];
    BytePtr[4] = BytePtr[3];
    BytePtr[3] = TempByte;
}

/**
 *
 */

int32 GetStringFromMap(char *Result, ElfStrMap *Map, int32 Key)
{
    int32 Status = FAILED;

    while ((Map->String[0] != '*') && (Status == FAILED))
    {
        if (Map->Value == Key)
        {
            Status = SUCCESS;
            strcpy(Result, Map->String);
        }
        else
        {
            Map++;
        }
    }

    if (Status == FAILED)
    {
        sprintf(Result, Map->String, Key);
    }

    return Status;
}

/**
 *
 */

int32 GetTblDefInfo(void)
{
    int32  Status      = SUCCESS;
    uint32 SeekOffset  = 0;
    int32  NumDefsRead = 0;

    /* Read the data to be used to format the CFE File and Table Headers */
    if ((get_st_size(SymbolPtrs[TblDefSymbolIndex]) != sizeof(CFE_TBL_FileDef_t)) &&
        (get_st_size(SymbolPtrs[TblDefSymbolIndex]) != 0))
    {
        printf("Error! '%s' is not properly defined in '%s'.  Size of object is incorrect (%lu).\n",
               TBL_DEF_SYMBOL_NAME, SrcFilename, (long unsigned int)get_st_size(SymbolPtrs[TblDefSymbolIndex]));
        Status = FAILED;
    }
    else
    {
        /* fseek expects a long int, sh_offset and st_value are uint64 for elf64 */
        uint64_t calculated_offset = get_sh_offset(SectionHeaderPtrs[get_st_shndx(SymbolPtrs[TblDefSymbolIndex])]) +
                                     get_st_value(SymbolPtrs[TblDefSymbolIndex]);
        SeekOffset = (uint32_t)(calculated_offset);
        if (SeekOffset != calculated_offset)
        {
            printf("Error: SeekOffset may not be %lu\n", (long unsigned int)calculated_offset);
            Status = FAILED;
        }
        fseek(SrcFileDesc, SeekOffset, SEEK_SET);
        NumDefsRead = fread(&TblFileDef, sizeof(CFE_TBL_FileDef_t), 1, SrcFileDesc);

        /* ensuring all are strings are null-terminated */
        TblFileDef.ObjectName[sizeof(TblFileDef.ObjectName) - 1]   = '\0';
        TblFileDef.TableName[sizeof(TblFileDef.TableName) - 1]     = '\0';
        TblFileDef.Description[sizeof(TblFileDef.Description) - 1] = '\0';
        TblFileDef.TgtFilename[sizeof(TblFileDef.TgtFilename) - 1] = '\0';

        if (NumDefsRead != 1)
        {
            printf("Error! Unable to read data content of '%s' from '%s'.\n", TBL_DEF_SYMBOL_NAME, SrcFilename);
            Status = FAILED;
        }

        if (ByteSwapRequired)
            SwapUInt32(&TblFileDef.ObjectSize);

        if (Verbose)
        {
            printf("Table Defined as follows:\n");
            printf("   Data Object: %s\n", TblFileDef.ObjectName);
            printf("   Table Name : '%s'", TblFileDef.TableName);
            if (TableNameOverride == true)
            {
                printf(" overridden with : '%s'", TableName);
            }
            printf("\n");
            printf("   Description: '%s'", TblFileDef.Description);
            if (DescriptionOverride == true)
            {
                printf(" overridden with : '%s'", Description);
            }
            printf("\n");
            printf("   Output File: %s\n", TblFileDef.TgtFilename);
            printf("   Object Size: %d (0x%08x)\n", TblFileDef.ObjectSize, TblFileDef.ObjectSize);
        }
    }

    return Status;
}

/**
 *
 */

int32 LocateAndReadUserObject(void)
{
    int32  Status     = SUCCESS;
    int32  i          = 0;
    int32  j          = 0;
    uint32 SeekOffset = 0;
    uint8  AByte;

    /* Search the symbol table for the user defined object */
    if (Verbose)
        printf("\nTrying to match ObjectName '%s'... (length %lu)", TblFileDef.ObjectName,
               (long unsigned int)strlen(TblFileDef.ObjectName));
    while (i < NumSymbols)
    {
        if (Verbose)
            printf("\nSymbol Search loop %d: SymbolName ='%s' ", i, SymbolNames[i]);
        /* Check to see if the symbol names match as far as the ObjectName is defined */
        if (strncmp(SymbolNames[i], TblFileDef.ObjectName, strlen(TblFileDef.ObjectName)) == 0)
        {
            if (Verbose)
                printf("Found ObjectName '%s' inside SymbolName '%s'\n", TblFileDef.ObjectName, SymbolNames[i]);
            /* Check to see if the Symbol Name happens to have one extra character */
            if ((strlen(SymbolNames[i]) - strlen(TblFileDef.ObjectName)) == 1)
            {
                if (Verbose)
                    printf("Found an extra character...\n");
                /* If the character is non-printable, then we have a match */
                if (isprint(SymbolNames[i][strlen(SymbolNames[i])]) == 0)
                {
                    if (Verbose)
                        printf("...and it's unprintable!");
                    break;
                }
            }
            /* Check to see if the Symbol Name is an exact match */
            else if ((strlen(SymbolNames[i]) - strlen(TblFileDef.ObjectName)) == 0)
            {
                if (Verbose)
                    printf("\nFound an exact match! Symbol='%s' Object='%s'\n", SymbolNames[i], TblFileDef.ObjectName);
                break;
            }
        }

        if (Verbose)
        {
            printf("strstr[%d] = %s; strlenSN = %lu; strlenON = %lu\n", i,
                   strstr(SymbolNames[i], TblFileDef.ObjectName), (long unsigned int)strlen(SymbolNames[i]),
                   (long unsigned int)strlen(TblFileDef.ObjectName));
        }

        i++;
    }

    if (Verbose)
    {
        printf("\ni = %d, NumSymbols = %lu\n", i, (long unsigned int)NumSymbols);
        if (i < NumSymbols)
        {
            printf("\nSymbolName = '%s', ObjectName = '%s'\n", SymbolNames[i], TblFileDef.ObjectName);
            printf("\nSymbolName length = %lu, ObjectName length = %lu\n", (long unsigned int)strlen(SymbolNames[i]),
                   (long unsigned int)strlen(TblFileDef.ObjectName));
        }
    }

    if (i == NumSymbols)
    {
        printf("Error! Unable to find '%s' object in '%s'\n", TblFileDef.ObjectName, SrcFilename);
        Status = FAILED;
    }
    else
    {
        if (Verbose)
            printf("Found '%s' object as Symbol #%d\n", TblFileDef.ObjectName, (i + 1));
        UserObjSymbolIndex = i;

        if (strcmp(SectionNamePtrs[get_st_shndx(SymbolPtrs[UserObjSymbolIndex])], ".bss") == 0)
        {
            if (Verbose)
                printf("Table contents are in '.bss' section and are assumed to be all zeros.\n");
            TableDataIsAllZeros = true;

            if (Verbose)
            {
                printf("Object Data:\n");
                for (i = 0; i < get_st_size(SymbolPtrs[UserObjSymbolIndex]); i++)
                {
                    printf(" 0x%02x", 0);
                    j++;
                    if (j == 16)
                    {
                        printf("\n");
                        j = 0;
                    }
                }
            }
        }
        else
        {
            /* Locate data associated with symbol */
            uint64_t calculated_offset =
                get_sh_offset(SectionHeaderPtrs[get_st_shndx(SymbolPtrs[UserObjSymbolIndex])]) +
                get_st_value(SymbolPtrs[UserObjSymbolIndex]);
            SeekOffset = (uint32_t)(calculated_offset);
            if (SeekOffset != calculated_offset)
            {
                printf("Error: SeekOffset may not be %lu\n", (long unsigned int)calculated_offset);
                Status = FAILED;
            }
            fseek(SrcFileDesc, SeekOffset, SEEK_SET);

            /* Determine if the elf file contained the size of the object */
            if (get_st_size(SymbolPtrs[UserObjSymbolIndex]) != 0)
            {
                /* Check to see if the size in the elf file agrees with the size specified in our table def structure */
                if (get_st_size(SymbolPtrs[UserObjSymbolIndex]) != TblFileDef.ObjectSize)
                {
                    printf("ELF file indicates object '%s' is of size %lu but table definition structure indicates "
                           "size %d",
                           TblFileDef.ObjectName, (long unsigned int)get_st_size(SymbolPtrs[UserObjSymbolIndex]),
                           TblFileDef.ObjectSize);
                    if (TblFileDef.ObjectSize < get_st_size(SymbolPtrs[UserObjSymbolIndex]))
                    {
                        set_st_size(SymbolPtrs[UserObjSymbolIndex], TblFileDef.ObjectSize);
                    }

                    printf("Size of %lu is assumed.\n", (long unsigned int)get_st_size(SymbolPtrs[UserObjSymbolIndex]));
                }
            }
            else
            {
                /* Since the size is not available from the elf file, assume the value in the table def structure is
                 * right */
                set_st_size(SymbolPtrs[UserObjSymbolIndex], TblFileDef.ObjectSize);
            }

            if (Verbose)
            {
                printf("Object Data:\n");
                for (i = 0; i < get_st_size(SymbolPtrs[UserObjSymbolIndex]); i++)
                {
                    AByte = fgetc(SrcFileDesc);
                    printf(" 0x%02x", AByte);
                    j++;
                    if (j == 16)
                    {
                        printf("\n");
                        j = 0;
                    }
                }
                /* Reset the file pointer */
                fseek(SrcFileDesc, SeekOffset, SEEK_SET);
            }
        }
    }

    return Status;
}

/**
 *
 */

int32 OutputDataToTargetFile()
{
    int32 Status = SUCCESS;
    uint8 AByte  = 0;
    int32 i      = 0;

    /* Create the standard header */
    FileHeader.ContentType = 0x63464531;
    FileHeader.SubType     = CFE_FS_SubType_TBL_IMG;
    FileHeader.Length      = sizeof(CFE_FS_Header_t);

    if (ScIDSpecified == true)
    {
        FileHeader.SpacecraftID = SpacecraftID;
    }
    else
    {
        FileHeader.SpacecraftID = 0;
    }

    if (ProcIDSpecified == true)
    {
        FileHeader.ProcessorID = ProcessorID;
    }
    else
    {
        FileHeader.ProcessorID = 0;
    }

    if (AppIDSpecified == true)
    {
        FileHeader.ApplicationID = ApplicationID;
    }
    else
    {
        FileHeader.ApplicationID = 0;
    }

    if (EnableTimeTagInHeader)
    {
        FileHeader.TimeSeconds    = SrcFileTimeInScEpoch;
        FileHeader.TimeSubSeconds = 0;
    }
    else
    {
        FileHeader.TimeSeconds    = 0;
        FileHeader.TimeSubSeconds = 0;
    }

    memset(FileHeader.Description, 0, CFE_FS_HDR_DESC_MAX_LEN);

    if (DescriptionOverride == true)
    {
        strcpy(FileHeader.Description, Description);
    }
    else
    {
        strcpy(FileHeader.Description, TblFileDef.Description);
    }

    /* If this machine is little endian, the CFE header must be swapped */
    if (ThisMachineIsLittleEndian == true)
    {
        if (Verbose)
            printf("\ncFE Headers are being byte-swapped because this machine is 'Little Endian'\n");
        SwapUInt32(&FileHeader.ContentType);
        SwapUInt32(&FileHeader.SubType);
        SwapUInt32(&FileHeader.Length);
        SwapUInt32(&FileHeader.SpacecraftID);
        SwapUInt32(&FileHeader.ProcessorID);
        SwapUInt32(&FileHeader.ApplicationID);
        SwapUInt32(&FileHeader.TimeSeconds);
        SwapUInt32(&FileHeader.TimeSubSeconds);
    }

    /* Create the standard cFE Table Header */
    memset(&TableHeader, 0, sizeof(TableHeader));

    TableHeader.NumBytes = (uint32_t)(get_st_size(SymbolPtrs[UserObjSymbolIndex]));
    if (TableHeader.NumBytes != get_st_size(SymbolPtrs[UserObjSymbolIndex]))
    {
        printf("ERROR: TableHeader.NumBytes is too small for Sym64.st_size\n");
        Status = FAILED;
    }

    if (TableNameOverride == true)
    {
        strcpy(TableHeader.TableName, TableName);
    }
    else
    {
        strcpy(TableHeader.TableName, TblFileDef.TableName);
    }

    /* If this machine is little endian, the TBL header must be swapped */
    if (ThisMachineIsLittleEndian == true)
    {
        SwapUInt32(&TableHeader.Reserved);
        SwapUInt32(&TableHeader.Offset);
        SwapUInt32(&TableHeader.NumBytes);
    }

    /* Output the two headers to the target file */
    fwrite(&FileHeader.ContentType, sizeof(uint32), 1, DstFileDesc);
    fwrite(&FileHeader.SubType, sizeof(uint32), 1, DstFileDesc);
    fwrite(&FileHeader.Length, sizeof(uint32), 1, DstFileDesc);
    fwrite(&FileHeader.SpacecraftID, sizeof(uint32), 1, DstFileDesc);
    fwrite(&FileHeader.ProcessorID, sizeof(uint32), 1, DstFileDesc);
    fwrite(&FileHeader.ApplicationID, sizeof(uint32), 1, DstFileDesc);
    fwrite(&FileHeader.TimeSeconds, sizeof(uint32), 1, DstFileDesc);
    fwrite(&FileHeader.TimeSubSeconds, sizeof(uint32), 1, DstFileDesc);
    fwrite(&FileHeader.Description[0], sizeof(FileHeader.Description), 1, DstFileDesc);

    fwrite(&TableHeader.Reserved, sizeof(uint32), 1, DstFileDesc);
    fwrite(&TableHeader.Offset, sizeof(uint32), 1, DstFileDesc);
    fwrite(&TableHeader.NumBytes, sizeof(uint32), 1, DstFileDesc);
    fwrite(&TableHeader.TableName[0], sizeof(TableHeader.TableName), 1, DstFileDesc);

    /* Output the data from the object file */
    if (TableDataIsAllZeros)
    {
        AByte = 0;
        for (i = 0; i < get_st_size(SymbolPtrs[UserObjSymbolIndex]); i++)
        {
            fwrite(&AByte, 1, 1, DstFileDesc);
        }
    }
    else
    {
        for (i = 0; i < get_st_size(SymbolPtrs[UserObjSymbolIndex]); i++)
        {
            AByte = fgetc(SrcFileDesc);
            fwrite(&AByte, 1, 1, DstFileDesc);
        }
    }

    return Status;
}<|MERGE_RESOLUTION|>--- conflicted
+++ resolved
@@ -34,11 +34,6 @@
 #include <limits.h>
 #include "ELF_Structures.h"
 #include "cfe_tbl_filedef.h"
-#include "cfe_version.h"
-<<<<<<< HEAD
-=======
-#include "cfe_config.h"
->>>>>>> 998c26f8
 #include "elf2cfetbl_version.h"
 
 #define MAX_SECTION_HDR_NAME_LEN (128)
@@ -1271,8 +1266,11 @@
 {
     char VersionString[ELF2CFETBL_CFG_MAX_VERSION_STR_LEN];
 
-    CFE_Config_GetVersionString(VersionString, ELF2CFETBL_CFG_MAX_VERSION_STR_LEN, "elf2cfetbl",
-        ELF2CFETBL_VERSION, ELF2CFETBL_BUILD_CODENAME, ELF2CFETBL_LAST_OFFICIAL);
+    snprintf(VersionString, ELF2CFETBL_CFG_MAX_VERSION_STR_LEN,
+        "%s %s %s (Codename %s), Last Official Release: %s %s)",
+        "elf2cfetbl", ELF2CFETBL_REVISION == 0 ? "Development Build" : "Release",
+        ELF2CFETBL_VERSION, ELF2CFETBL_BUILD_CODENAME, "elf2cfetbl",
+        ELF2CFETBL_LAST_OFFICIAL);
 
     printf("\n%s\n", VersionString);
 }
