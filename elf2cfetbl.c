/************************************************************************
 * NASA Docket No. GSC-18,719-1, and identified as “core Flight System: Bootes”
 *
 * Copyright (c) 2020 United States Government as represented by the
 * Administrator of the National Aeronautics and Space Administration.
 * All Rights Reserved.
 *
 * Licensed under the Apache License, Version 2.0 (the "License"); you may
 * not use this file except in compliance with the License. You may obtain
 * a copy of the License at http://www.apache.org/licenses/LICENSE-2.0
 *
 * Unless required by applicable law or agreed to in writing, software
 * distributed under the License is distributed on an "AS IS" BASIS,
 * WITHOUT WARRANTIES OR CONDITIONS OF ANY KIND, either express or implied.
 * See the License for the specific language governing permissions and
 * limitations under the License.
 ************************************************************************/

/**
 * \file
 *    This file implements the ELF file to Standard cFE Table file format tool
 */

/*
** Required header files.
*/
#include <stdio.h>
#include <string.h>
#include <stdlib.h>
#include <stdbool.h>
#include <ctype.h>
#include <time.h>
#include <sys/stat.h>
#include <limits.h>
#include "ELF_Structures.h"
#include "cfe_tbl_filedef.h"
#include "elf2cfetbl_version.h"

#define MAX_SECTION_HDR_NAME_LEN (128)
#define TBL_DEF_SYMBOL_NAME      "CFE_TBL_FileDef"
#define SUCCESS                  (0)
#define FAILED                   (1)

/* macro to construct 32 bit value from 4 chars */
#define U32FROM4CHARS(_C1, _C2, _C3, _C4) \
    ((uint32)(_C1) << 24 | (uint32)(_C2) << 16 | (uint32)(_C3) << 8 | (uint32)(_C4))

typedef struct
{
    int32 Value;
    char  String[50];
} ElfStrMap;

/**
 *    Function Prototypes
 */
int32 ProcessCmdLineOptions(int argc, char *argv[]);
int32 GetSrcFilename(void);
int32 GetDstFilename(void);
int32 OpenSrcFile(void);
int32 OpenDstFile(void);
int32 checkELFFileMagicNumber(void);
int32 GetElfHeader(void);
void  SwapElfHeader(void);
int32 GetSectionHeader(int32 SectionIndex, union Elf_Shdr *SectionHeader);
void  SwapSectionHeader(union Elf_Shdr *SectionHeader);
int32 GetSymbol(int32 SymbolIndex, union Elf_Sym *Symbol);
void  SwapSymbol(union Elf_Sym *Symbol);
int32 GetStringFromMap(char *Result, ElfStrMap *Map, int32 Key);
void  SwapUInt16(uint16 *ValueToSwap);
void  SwapUInt32(uint32 *ValueToSwap);
void  SwapUInt64(uint64 *ValueToSwap);
int32 AllocateSectionHeaders(void);
void  DeallocateSectionHeaders(void);
int32 AllocateSymbols(void);
void  DeallocateSymbols(void);
void  FreeMemoryAllocations(void);
int32 GetTblDefInfo(void);
int32 OutputDataToTargetFile(void);
void  OutputVersionInfo(void);
void  OutputHelpInfo(void);
int32 LocateAndReadUserObject(void);

void PrintSymbol32(union Elf_Sym *Symbol);
void PrintSymbol64(union Elf_Sym *Symbol);
void PrintSectionHeader32(union Elf_Shdr *SectionHeader);
void PrintSectionHeader64(union Elf_Shdr *SectionHeader);
void PrintElfHeader32(union Elf_Ehdr ElfHeaderLcl);
void PrintElfHeader64(union Elf_Ehdr ElfHeaderLcl);

/**
 *    Global Variables
 */
char SrcFilename[PATH_MAX] = {""};
char DstFilename[PATH_MAX] = {""};
char TableName[38]         = {""};
char Description[32]       = {""};
char LineOfText[300]       = {""};

bool Verbose                     = false;
bool ReportVersion               = false;
bool OutputHelp                  = false;
bool ByteSwapRequired            = false;
bool ScIDSpecified               = false;
bool ProcIDSpecified             = false;
bool AppIDSpecified              = false;
bool ScEpochSpecified            = false;
bool FileEpochSpecified          = false;
bool TableNameOverride           = false;
bool DescriptionOverride         = false;
bool ThisMachineIsLittleEndian   = true;
bool TargetMachineIsLittleEndian = true;
bool EnableTimeTagInHeader       = false;
bool TargetWordsizeIs32Bit       = true;

bool TableDataIsAllZeros = false;

FILE *SrcFileDesc = NULL;
FILE *DstFileDesc = NULL;

CFE_FS_Header_t    FileHeader;
CFE_TBL_File_Hdr_t TableHeader;

union Elf_Ehdr   ElfHeader;
union Elf_Shdr **SectionHeaderPtrs                  = NULL;
union Elf_Shdr   SectionHeaderStringTable           = {{0, 0, 0, 0, 0, 0, 0, 0, 0, 0}};
int64            SectionHeaderStringTableDataOffset = 0;
char **          SectionNamePtrs                    = NULL;

struct stat SrcFileStats;

uint64_t          StringTableDataOffset = 0;
int32             SymbolTableDataOffset = 0;
uint64_t          NumSymbols            = 0;
uint64_t          SymbolTableEntrySize  = 0;
union Elf_Sym **  SymbolPtrs            = NULL;
char **           SymbolNames;
int32             TblDefSymbolIndex = -1;
CFE_TBL_FileDef_t TblFileDef;
int32             UserObjSymbolIndex = -1;
uint32            SpacecraftID       = 0;
uint32            ProcessorID        = 0;
uint32            ApplicationID      = 0;
time_t            EpochTime          = 0;

typedef struct
{
    uint32 Year;
    uint32 Month;
    uint32 Day;
    uint32 Hour;
    uint32 Minute;
    uint32 Second;
} SpecifiedEpoch_t;

SpecifiedEpoch_t ScEpoch   = {1970, 1, 1, 0, 0, 0};
SpecifiedEpoch_t FileEpoch = {1970, 1, 1, 0, 0, 0};
time_t           EpochDelta;
time_t           SrcFileTimeInScEpoch;

/**
 *    ELF Characteristic Maps
 */
ElfStrMap e_type_Map[] = {
    {ET_NONE, "ET_NONE (0)"}, {ET_REL, "ET_REL (1)"},   {ET_EXEC, "ET_EXEC (2)"},
    {ET_DYN, "ET_DYN (3)"},   {ET_CORE, "ET_CORE (4)"}, {0, "* Unknown Elf File Type (%d) *"},
};

ElfStrMap e_machine_Map[] = {
    {EM_NONE, "EM_NONE         ( 0)"},
    {EM_M32, "EM_M32          ( 1)"},
    {EM_SPARC, "EM_SPARC        ( 2)"},
    {EM_386, "EM_386          ( 3)"},
    {EM_68K, "EM_68K          ( 4)"},
    {EM_88K, "EM_88K          ( 5)"},
    {EM_860, "EM_860          ( 7)"},
    {EM_MIPS, "EM_MIPS         ( 8)"},
    {EM_S370, "EM_S370         ( 9)"},
    {EM_MIPS_RS3_LE, "EM_MIPS_RS3_LE  (10)"},
    {EM_PARISC, "EM_PARISC       (15)"},
    {EM_VPP500, "EM_VPP500       (17)"},
    {EM_SPARC32PLUS, "EM_SPARC32PLUS  (18)"},
    {EM_960, "EM_960          (19)"},
    {EM_PPC, "EM_PPC          (20)"},
    {EM_PPC64, "EM_PPC64        (21)"},
    {EM_S390, "EM_S390         (22)"},
    {EM_SPU, "EM_SPU          (23)"},
    {EM_V800, "EM_V800         (36)"},
    {EM_FR20, "EM_FR20         (37)"},
    {EM_RH32, "EM_RH32         (38)"},
    {EM_RCE, "EM_RCE          (39)"},
    {EM_ARM, "EM_ARM          (40)"},
    {EM_ALPHA, "EM_ALPHA        (41)"},
    {EM_SH, "EM_SH           (42)"},
    {EM_SPARCV9, "EM_SPARCV9      (43)"},
    {EM_TRICORE, "EM_TRICORE      (44)"},
    {EM_ARC, "EM_ARC          (45)"},
    {EM_H8_300, "EM_H8_300       (46)"},
    {EM_H8_300H, "EM_H8_300H      (47)"},
    {EM_H8S, "EM_H8S          (48)"},
    {EM_H8_500, "EM_H8_500       (49)"},
    {EM_IA_64, "EM_IA_64        (50)"},
    {EM_MIPS_X, "EM_MIPS_X       (51)"},
    {EM_COLDFIRE, "EM_COLDFIRE     (52)"},
    {EM_68HC12, "EM_68HC12       (53)"},
    {EM_MMA, "EM_MMA          (54)"},
    {EM_PCP, "EM_PCP          (55)"},
    {EM_NCPU, "EM_NCPU         (56)"},
    {EM_NDR1, "EM_NDR1         (57)"},
    {EM_STARCORE, "EM_STARCORE     (58)"},
    {EM_ME16, "EM_ME16         (59)"},
    {EM_ST100, "EM_ST100        (60)"},
    {EM_TINYJ, "EM_TINYJ        (61)"},
    {EM_X86_64, "EM_X86_64       (62)"},
    {EM_PDSP, "EM_PDSP         (63)"},
    {EM_PDP10, "EM_PDP10        (64)"},
    {EM_PDP11, "EM_PDP11        (65)"},
    {EM_FX66, "EM_FX66         (66)"},
    {EM_ST9PLUS, "EM_ST9PLUS      (67)"},
    {EM_ST7, "EM_ST7          (68)"},
    {EM_68HC16, "EM_68HC16       (69)"},
    {EM_68HC11, "EM_68HC11       (70)"},
    {EM_68HC08, "EM_68HC08       (71)"},
    {EM_68HC05, "EM_68HC05       (72)"},
    {EM_SVX, "EM_SVX          (73)"},
    {EM_ST19, "EM_ST19         (74)"},
    {EM_VAX, "EM_VAX          (75)"},
    {EM_CRIS, "EM_CRIS         (76)"},
    {EM_JAVELIN, "EM_JAVELIN      (77)"},
    {EM_FIREPATH, "EM_FIREPATH     (78)"},
    {EM_ZSP, "EM_ZSP          (79)"},
    {EM_MMIX, "EM_MMIX         (80)"},
    {EM_HUANY, "EM_HUANY        (81)"},
    {EM_PRISM, "EM_PRISM        (82)"},
    {EM_AVR, "EM_AVR          (83)"},
    {EM_FR30, "EM_FR30         (84)"},
    {EM_D10V, "EM_D10V         (85)"},
    {EM_D30V, "EM_D30V         (86)"},
    {EM_V850, "EM_V850         (87)"},
    {EM_M32R, "EM_M32R         (88)"},
    {EM_MN10300, "EM_MN10300      (89)"},
    {EM_MN10200, "EM_MN10200      (90)"},
    {EM_PJ, "EM_PJ           (91)"},
    {EM_OPENRISC, "EM_OPENRISC     (92)"},
    {EM_ARC_COMPACT, "EM_ARC_COMPACT  (93)"},
    {EM_XTENSA, "EM_XTENSA       (94)"},
    {EM_VIDEOCORE, "EM_VIDEOCORE    (95)"},
    {EM_TMM_GPP, "EM_TMM_GPP      (96)"},
    {EM_NS32K, "EM_NS32K        (97)"},
    {EM_TPC, "EM_TPC          (98)"},
    {EM_SNP1K, "EM_SNP1K        (99)"},
    {EM_ST200, "EM_ST200       (100)"},
    {EM_IP2K, "EM_IP2K        (101)"},
    {EM_MAX, "EM_MAX         (102)"},
    {EM_CR, "EM_CR          (103)"},
    {EM_F2MC16, "EM_F2MC16      (104)"},
    {EM_MSP430, "EM_MSP430      (105)"},
    {EM_BLACKFIN, "EM_BLACKFIN    (106)"},
    {EM_SE_C33, "EM_SE_C33      (107)"},
    {EM_SEP, "EM_SEP         (108)"},
    {EM_ARCA, "EM_ARCA        (109)"},
    {EM_UNICORE, "EM_UNICORE     (110)"},
    {EM_EXCESS, "EM_EXCESS      (111)"},
    {EM_DXP, "EM_DXP         (112)"},
    {EM_ALTERA_NIOS2, "EM_ALTERA_NIOS2 (113)"},
    {EM_CRX, "EM_CRX         (114)"},
    {EM_XGATE, "EM_XGATE       (115)"},
    {EM_C166, "EM_C166        (116)"},
    {EM_M16C, "EM_M16C        (117)"},
    {EM_DSPIC30F, "EM_DSPIC30F    (118)"},
    {EM_CE, "EM_CE          (119)"},
    {EM_M32C, "EM_M32C        (120)"},
    {EM_TSK3000, "EM_TSK3000     (131)"},
    {EM_RS08, "EM_RS08        (132)"},
    {EM_SHARC, "EM_SHARC       (133)"},
    {EM_ECOG2, "EM_ECOG2       (134)"},
    {EM_SCORE7, "EM_SCORE7      (135)"},
    {EM_DSP24, "EM_DSP24       (136)"},
    {EM_VIDEOCORE3, "EM_VIDEOCORE3  (137)"},
    {EM_LATTICEMICO32, "EM_LATTICEMICO32(138)"},
    {EM_SE_C17, "EM_SE_C17      (139)"},
    {EM_TI_C6000, "EM_TI_C6000    (140)"},
    {EM_TI_C2000, "EM_TI_C2000    (141)"},
    {EM_TI_C5500, "EM_TI_C5500    (142)"},
    {EM_TI_ARP32, "EM_TI_ARP32    (143)"},
    {EM_TI_PRU, "EM_TI_PRU      (144)"},
    {EM_MMDSP_PLUS, "EM_MMDSP_PLUS  (160)"},
    {EM_CYPRESS_M8C, "EM_CYPRESS_M8C (161)"},
    {EM_R32C, "EM_R32C        (162)"},
    {EM_TRIMEDIA, "EM_TRIMEDIA    (163)"},
    {EM_QDSP6, "EM_QDSP6       (164)"},
    {EM_8051, "EM_8051        (165)"},
    {EM_STXP7X, "EM_STXP7X      (166)"},
    {EM_NDS32, "EM_NDS32       (167)"},
    {EM_ECOG1, "EM_ECOG1       (168)"},
    {EM_ECOG1X, "EM_ECOG1X      (168)"},
    {EM_MAXQ30, "EM_MAXQ30      (169)"},
    {EM_XIMO16, "EM_XIMO16      (170)"},
    {EM_MANIK, "EM_MANIK       (171)"},
    {EM_RX, "EM_RX          (173)"},
    {EM_METAG, "EM_METAG       (174)"},
    {EM_MCST_ELBRUS, "EM_MCST_ELBRUS (175)"},
    {EM_ECOG16, "EM_ECOG16      (176)"},
    {EM_CR16, "EM_CR16        (177)"},
    {EM_ETPU, "EM_ETPU        (178)"},
    {EM_SLE9X, "EM_SLE9X       (179)"},
    {EM_L10M, "EM_L10M        (180)"},
    {EM_K10M, "EM_K10M        (181)"},
    {EM_AARCH64, "EM_AARCH64     (183)"},
    {EM_AVR32, "EM_AVR32       (185)"},
    {EM_STM8, "EM_STM8        (186)"},
    {EM_TILE64, "EM_TILE64      (187)"},
    {EM_TILEPRO, "EM_TILEPRO     (188)"},
    {EM_MICROBLAZE, "EM_MICROBLAZE  (189)"},
    {EM_CUDA, "EM_CUDA        (190)"},
    {EM_TILEGX, "EM_TILEGX      (191)"},
    {EM_CLOUDSHIELD, "EM_CLOUDSHIELD (192)"},
    {EM_COREA_1ST, "EM_COREA_1ST   (193)"},
    {EM_COREA_2ND, "EM_COREA_2ND   (194)"},
    {EM_ARC_COMPACT2, "EM_ARC_COMPACT2 (195)"},
    {EM_OPEN8, "EM_OPEN8       (196)"},
    {EM_RL78, "EM_RL78        (197)"},
    {EM_VIDEOCORE5, "EM_VIDEOCORE5  (198)"},
    {EM_78KOR, "EM_78KOR       (199)"},
    {EM_56800EX, "EM_56800EX     (200)"},
    {EM_BA1, "EM_BA1         (201)"},
    {EM_BA2, "EM_BA2         (202)"},
    {EM_XCORE, "EM_XCORE       (203)"},
    {EM_MCHP_PIC, "EM_MCHP_PIC    (204)"},
    {EM_INTEL205, "EM_INTEL205    (205)"},
    {EM_INTEL206, "EM_INTEL206    (206)"},
    {EM_INTEL207, "EM_INTEL207    (207)"},
    {EM_INTEL208, "EM_INTEL208    (208)"},
    {EM_INTEL209, "EM_INTEL209    (209)"},
    {EM_KM32, "EM_KM32        (210)"},
    {EM_KMX32, "EM_KMX32       (211)"},
    {EM_KMX16, "EM_KMX16       (212)"},
    {EM_KMX8, "EM_KMX8        (213)"},
    {EM_KVARC, "EM_KVARC       (214)"},
    {EM_CDP, "EM_CDP         (215)"},
    {EM_COGE, "EM_COGE        (216)"},
    {EM_COOL, "EM_COOL        (217)"},
    {EM_NORC, "EM_NORC        (218)"},
    {EM_CSR_KALIMBA, "EM_CSR_KALIMBA (219)"},
    {EM_Z80, "EM_Z80         (220)"},
    {EM_VISIUM, "EM_VISIUM      (221)"},
    {EM_FT32, "EM_FT32        (222)"},
    {EM_MOXIE, "EM_MOXIE       (223)"},
    {EM_AMDGPU, "EM_AMDGPU      (224)"},
    {EM_RISCV, "EM_RISCV       (243)"},
    {0, "* Unknown Machine Type (%d) *"},
};

/* Elf Header helper functions */
uint8_t get_e_ident(const union Elf_Ehdr *ElfHeaderLcl, int index)
{
    if (TargetWordsizeIs32Bit)
    {
        return ElfHeaderLcl->Ehdr32.e_ident[index];
    }
    else
    {
        return ElfHeaderLcl->Ehdr64.e_ident[index];
    }
}

uint16_t get_e_type(const union Elf_Ehdr *ElfHeaderLcl)
{
    if (TargetWordsizeIs32Bit)
    {
        return ElfHeaderLcl->Ehdr32.e_type;
    }
    else
    {
        return ElfHeaderLcl->Ehdr64.e_type;
    }
}

uint16_t get_e_machine(const union Elf_Ehdr *ElfHeaderLcl)
{
    if (TargetWordsizeIs32Bit)
    {
        return ElfHeaderLcl->Ehdr32.e_machine;
    }
    else
    {
        return ElfHeaderLcl->Ehdr64.e_machine;
    }
}

uint32_t get_e_version(const union Elf_Ehdr *ElfHeaderLcl)
{
    if (TargetWordsizeIs32Bit)
    {
        return ElfHeaderLcl->Ehdr32.e_version;
    }
    else
    {
        return ElfHeaderLcl->Ehdr64.e_version;
    }
}

uint16_t get_e_shstrndx(const union Elf_Ehdr *ElfHeaderLcl)
{
    if (TargetWordsizeIs32Bit)
    {
        return ElfHeaderLcl->Ehdr32.e_shstrndx;
    }
    else
    {
        return ElfHeaderLcl->Ehdr64.e_shstrndx;
    }
}

uint16_t get_e_shnum(const union Elf_Ehdr *ElfHeaderLcl)
{
    if (TargetWordsizeIs32Bit)
    {
        return ElfHeaderLcl->Ehdr32.e_shnum;
    }
    else
    {
        return ElfHeaderLcl->Ehdr64.e_shnum;
    }
}

/* Elf Section Header helper functions */

uint32_t get_sh_name(const union Elf_Shdr *SectionHeader)
{
    if (TargetWordsizeIs32Bit)
    {
        return SectionHeader->Shdr32.sh_name;
    }
    else
    {
        return SectionHeader->Shdr64.sh_name;
    }
}

uint32_t get_sh_type(const union Elf_Shdr *SectionHeader)
{
    if (TargetWordsizeIs32Bit)
    {
        return SectionHeader->Shdr32.sh_type;
    }
    else
    {
        return SectionHeader->Shdr64.sh_type;
    }
}

void print_sh_flags(const union Elf_Shdr *SectionHeader)
{
    char VerboseStr[60];

    sprintf(VerboseStr, "/");
    if (TargetWordsizeIs32Bit)
    {
        if ((SectionHeader->Shdr32.sh_flags & SHF_WRITE) == SHF_WRITE)
        {
            sprintf(VerboseStr, "SHF_WRITE/");
        }

        if ((SectionHeader->Shdr32.sh_flags & SHF_ALLOC) == SHF_ALLOC)
        {
            strcat(VerboseStr, "SHF_ALLOC/");
        }

        if ((SectionHeader->Shdr32.sh_flags & SHF_EXECINSTR) == SHF_EXECINSTR)
        {
            strcat(VerboseStr, "SHF_EXECINSTR/");
        }

        printf("   sh_flags      = %s\n", VerboseStr);
    }
    else
    {
        if ((SectionHeader->Shdr64.sh_flags & SHF_WRITE) == SHF_WRITE)
        {
            sprintf(VerboseStr, "SHF_WRITE/");
        }

        if ((SectionHeader->Shdr64.sh_flags & SHF_ALLOC) == SHF_ALLOC)
        {
            strcat(VerboseStr, "SHF_ALLOC/");
        }

        if ((SectionHeader->Shdr64.sh_flags & SHF_EXECINSTR) == SHF_EXECINSTR)
        {
            strcat(VerboseStr, "SHF_EXECINSTR/");
        }

        printf("   sh_flags      = %s\n", VerboseStr);
    }
}

uint64_t get_sh_offset(const union Elf_Shdr *SectionHeader)
{
    if (TargetWordsizeIs32Bit)
    {
        return SectionHeader->Shdr32.sh_offset;
    }
    else
    {
        return SectionHeader->Shdr64.sh_offset;
    }
}

uint64_t get_sh_size(const union Elf_Shdr *SectionHeader)
{
    if (TargetWordsizeIs32Bit)
    {
        return SectionHeader->Shdr32.sh_size;
    }
    else
    {
        return SectionHeader->Shdr64.sh_size;
    }
}

uint64_t get_sh_entsize(const union Elf_Shdr *SectionHeader)
{
    if (TargetWordsizeIs32Bit)
    {
        return SectionHeader->Shdr32.sh_entsize;
    }
    else
    {
        return SectionHeader->Shdr64.sh_entsize;
    }
}

/* Elf_Sym helper functions */

uint32_t get_st_name(const union Elf_Sym *Symbol)
{
    if (TargetWordsizeIs32Bit)
    {
        return Symbol->Sym32.st_name;
    }
    else
    {
        return Symbol->Sym64.st_name;
    }
}

uint64_t get_st_value(const union Elf_Sym *Symbol)
{
    if (TargetWordsizeIs32Bit)
    {
        return Symbol->Sym32.st_value;
    }
    else
    {
        return Symbol->Sym64.st_value;
    }
}

uint64_t get_st_size(const union Elf_Sym *Symbol)
{
    if (TargetWordsizeIs32Bit)
    {
        return Symbol->Sym32.st_size;
    }
    else
    {
        return Symbol->Sym64.st_size;
    }
}

void set_st_size(union Elf_Sym *Symbol, uint64_t new_value)
{
    if (TargetWordsizeIs32Bit)
    {
        Symbol->Sym32.st_size = (uint32_t)new_value;
        if (Symbol->Sym32.st_size != new_value)
        {
            printf("ERROR: Sym32.st_size can not hold %lu\n", (long unsigned int)new_value);
        }
    }
    else
    {
        Symbol->Sym64.st_size = new_value;
    }
}

uint16_t get_st_shndx(const union Elf_Sym *Symbol)
{
    if (TargetWordsizeIs32Bit)
    {
        return Symbol->Sym32.st_shndx;
    }
    else
    {
        return Symbol->Sym64.st_shndx;
    }
}

/* Check status helper functions */
void CheckStatusAndExit(int32 status)
{
    if (status != SUCCESS)
    {
        exit(status);
    }
}

void CheckStatusCleanupAndExit(int32 status)
{
    if (status != SUCCESS)
    {
        FreeMemoryAllocations();
        exit(status);
    }
}

/**
 *
 */

int main(int argc, char *argv[])
{
    int32 Status = SUCCESS;
    int32 i      = 0;

    Status = ProcessCmdLineOptions(argc, argv);
    CheckStatusAndExit(Status);

    if (ReportVersion)
        OutputVersionInfo();

    if (OutputHelp)
        OutputHelpInfo();

    Status = GetSrcFilename();
    CheckStatusAndExit(Status);

    Status = OpenSrcFile();
    CheckStatusAndExit(Status);

    Status = GetElfHeader();
    CheckStatusAndExit(Status);

    /* Get the string section header first */
    Status = GetSectionHeader(get_e_shstrndx(&ElfHeader), &SectionHeaderStringTable);
    CheckStatusCleanupAndExit(Status);

    if (TargetWordsizeIs32Bit)
    {
        SectionHeaderStringTableDataOffset = SectionHeaderStringTable.Shdr32.sh_offset;
    }
    else
    {
        SectionHeaderStringTableDataOffset = SectionHeaderStringTable.Shdr64.sh_offset;
    }

    /* Allocate memory for all of the ELF object file section headers */
    Status = AllocateSectionHeaders();
    CheckStatusCleanupAndExit(Status);

    /* Read in each section header from input file */
    for (i = 0; i < get_e_shnum(&ElfHeader); i++)
    {
        Status = GetSectionHeader(i, SectionHeaderPtrs[i]);
        CheckStatusCleanupAndExit(Status);
    }

    if (StringTableDataOffset == 0)
    {
        printf("Error! Unable to locate ELF string table for symbol names\n");
        return EXIT_FAILURE;
    }

    /* Allocate memory for all of the symbol table entries */
    Status = AllocateSymbols();
    CheckStatusCleanupAndExit(Status);

    /* Read in each symbol table entry */
    for (i = 0; i < NumSymbols; i++)
    {
        Status = GetSymbol(i, SymbolPtrs[i]);
        CheckStatusCleanupAndExit(Status);
    }

    if (TblDefSymbolIndex == -1)
    {
        printf("Error! Unable to locate '%s' object in '%s'.\n", TBL_DEF_SYMBOL_NAME, SrcFilename);
        FreeMemoryAllocations();
        return EXIT_FAILURE;
    }

    /* Read in the definition of the table file */
    Status = GetTblDefInfo();
    CheckStatusCleanupAndExit(Status);

    Status = GetDstFilename();
    CheckStatusAndExit(Status);

    Status = OpenDstFile();
    CheckStatusAndExit(Status);

    Status = LocateAndReadUserObject();
    CheckStatusCleanupAndExit(Status);

    Status = OutputDataToTargetFile();

    FreeMemoryAllocations();

    return SUCCESS;
}

/**
 *
 */

int32 AllocateSectionHeaders(void)
{
    int32 Status = SUCCESS;
    int32 i      = 0;

    if (get_e_shnum(&ElfHeader) == 0)
    {
        printf("Error! Failed to locate any Section Headers in '%s'!\n", SrcFilename);
        Status = FAILED;
    }
    else
    {
        SectionHeaderPtrs = (union Elf_Shdr **)malloc(sizeof(union Elf_Shdr *) * get_e_shnum(&ElfHeader));
        if (SectionHeaderPtrs == NULL)
        {
            printf("Error! Insufficient memory for number of Sections in '%s'!\n", SrcFilename);
            Status = FAILED;
        }

        SectionNamePtrs = (char **)malloc(sizeof(char *) * get_e_shnum(&ElfHeader));
        if (SectionNamePtrs == NULL)
        {
            printf("Error! Insufficient memory for number of Sections in '%s'!\n", SrcFilename);
            Status = FAILED;
        }

        if (Status == SUCCESS)
        {
            /* Initialize all of the pointers to NULL */
            for (i = 0; i < get_e_shnum(&ElfHeader); i++)
            {
                SectionHeaderPtrs[i] = NULL;
                SectionNamePtrs[i]   = NULL;
            }

            /* Allocate memory for each header */
            for (i = 0; i < get_e_shnum(&ElfHeader); i++)
            {
                SectionHeaderPtrs[i] = (union Elf_Shdr *)malloc(sizeof(union Elf_Shdr));
                if (SectionHeaderPtrs[i] == NULL)
                {
                    printf("Error! Insufficient memory to store Section Headers\n");
                    Status = FAILED;
                }

                SectionNamePtrs[i] = (char *)malloc(MAX_SECTION_HDR_NAME_LEN);
                if (SectionNamePtrs[i] == NULL)
                {
                    printf("Error! Insufficient memory to store Section Names\n");
                    Status = FAILED;
                }
            }
        }
    }

    return Status;
}

/**
 *
 */

void DeallocateSectionHeaders(void)
{
    int32 i = 0;

    if (SectionHeaderPtrs != NULL)
    {
        while ((i < get_e_shnum(&ElfHeader)) && (SectionHeaderPtrs[i] != NULL))
        {
            free(SectionHeaderPtrs[i]);
            i++;
        }
        free(SectionHeaderPtrs);
    }

    i = 0;

    if (SectionNamePtrs != NULL)
    {
        while ((i < get_e_shnum(&ElfHeader)) && (SectionNamePtrs[i] != NULL))
        {
            free(SectionNamePtrs[i]);
            i++;
        }
        free(SectionNamePtrs);
    }
}

/**
 *
 */

int32 AllocateSymbols(void)
{
    int32 Status = SUCCESS;
    int32 i      = 0;

    if (NumSymbols == 0)
    {
        printf("Error! Failed to locate any Symbols in '%s'!\n", SrcFilename);
        Status = FAILED;
    }
    else
    {
        SymbolPtrs = malloc(sizeof(union Elf_Sym *) * NumSymbols);

        if (SymbolPtrs == NULL)
        {
            printf("Error! Insufficient memory for number of Symbols in '%s'!\n", SrcFilename);
            Status = FAILED;
        }

        SymbolNames = malloc(sizeof(char *) * NumSymbols);
        if (SymbolNames == NULL)
        {
            printf("Error! Insufficient memory for number of Symbols in '%s'!\n", SrcFilename);
            Status = FAILED;
        }

        for (i = 0; i < NumSymbols; i++)
        {
            SymbolPtrs[i]  = NULL;
            SymbolNames[i] = NULL;
        }

        if (Status == SUCCESS)
        {
            /* Allocate memory for each symbol */
            for (i = 0; i < NumSymbols; i++)
            {
                SymbolPtrs[i] = (union Elf_Sym *)malloc(sizeof(union Elf_Sym));
                if (SymbolPtrs[i] == NULL)
                {
                    printf("Error! Insufficient memory to store Symbol Headers\n");
                    Status = FAILED;
                }
            }
        }
    }

    return Status;
}

/**
 *
 */

void DeallocateSymbols(void)
{
    int32 i = 0;

    if (SymbolPtrs != NULL)
    {
        while ((i < NumSymbols) && (SymbolPtrs[i] != NULL))
        {
            free(SymbolPtrs[i]);

            if (SymbolNames[i] != NULL)
            {
                free(SymbolNames[i]);
            }

            i++;
        }
        free(SymbolPtrs);
    }
}

/**
 *
 */

void FreeMemoryAllocations(void)
{
    DeallocateSymbols();
    DeallocateSectionHeaders();

    if (SrcFileDesc != NULL)
    {
        fclose(SrcFileDesc);
    }

    if (DstFileDesc != NULL)
    {
        fclose(DstFileDesc);
    }
}

/**
 *
 */

int32 ProcessCmdLineOptions(int ArgumentCount, char *Arguments[])
{
    int32     Status              = SUCCESS;
    bool      InputFileSpecified  = false;
    bool      OutputFileSpecified = false;
    int       i                   = 1;
    char *    EndPtr;
    uint32    MaxDay;
    struct tm FileEpochTm;
    struct tm ScEpochTm;
    time_t    FileEpochInSecs;
    time_t    ScEpochInSecs;

    while ((i < ArgumentCount) && (Status == SUCCESS))
    {
        if ((Arguments[i][0] == '-') && (Arguments[i][1] == 't'))
        {
            /* Extract the Table Name Override */
            strncpy(TableName, &Arguments[i][2], sizeof(TableName) - 1);
            TableName[sizeof(TableName) - 1] = 0;
            TableNameOverride                = true;
        }
        else if ((Arguments[i][0] == '-') && (Arguments[i][1] == 'd'))
        {
            /* Extract the Description Override */
            strncpy(Description, &Arguments[i][2], sizeof(Description) - 1);
            Description[sizeof(Description) - 1] = 0;
            DescriptionOverride                  = true;
        }
        else if ((Arguments[i][0] == '-') && (Arguments[i][1] == 's'))
        {
            SpacecraftID = strtoul(&Arguments[i][2], &EndPtr, 0);
            if (EndPtr != &Arguments[i][2])
            {
                ScIDSpecified = true;
            }
            else
            {
                printf("Error!, Spacecraft ID of '%s' cannot be interpreted as an integer.\n", &Arguments[i][2]);
                Status = false;
            }
        }
        else if ((Arguments[i][0] == '-') && (Arguments[i][1] == 'S'))
        {
            if (strlen(&Arguments[i][2]) == 4)
            {
                SpacecraftID  = U32FROM4CHARS(Arguments[i][2], Arguments[i][3], Arguments[i][4], Arguments[i][5]);
                ScIDSpecified = true;
            }
            else
            {
                printf("Error!, Spacecraft ID of '%s' does not have exactly 4 characters.\n", &Arguments[i][2]);
                Status = false;
            }
        }
        else if ((Arguments[i][0] == '-') && (Arguments[i][1] == 'a'))
        {
            ApplicationID = strtoul(&Arguments[i][2], &EndPtr, 0);
            if (EndPtr != &Arguments[i][2])
            {
                AppIDSpecified = true;
            }
            else
            {
                printf("Error!, Application ID of '%s' cannot be interpreted as an integer.\n", &Arguments[i][2]);
                Status = false;
            }
        }
        else if ((Arguments[i][0] == '-') && (Arguments[i][1] == 'p'))
        {
            ProcIDSpecified = true;
            ProcessorID     = strtoul(&Arguments[i][2], &EndPtr, 0);
            if (EndPtr != &Arguments[i][2])
            {
                ProcIDSpecified = true;
            }
            else
            {
                printf("Error!, Processor ID of '%s' cannot be interpreted as an integer.\n", &Arguments[i][2]);
                Status = false;
            }
        }
        else if ((Arguments[i][0] == '-') && (Arguments[i][1] == 'P'))
        {
            if (strlen(&Arguments[i][2]) == 4)
            {
                ProcessorID     = U32FROM4CHARS(Arguments[i][2], Arguments[i][3], Arguments[i][4], Arguments[i][5]);
                ProcIDSpecified = true;
            }
            else
            {
                printf("Error!, Processor ID of '%s' does not have exactly 4 characters.\n", &Arguments[i][2]);
                Status = false;
            }
        }
        else if ((Arguments[i][0] == '-') && (Arguments[i][1] == 'h'))
        {
            OutputHelp = true;
        }
        else if ((Arguments[i][0] == '-') && (Arguments[i][1] == 'v'))
        {
            Verbose = true;
        }
        else if ((Arguments[i][0] == '-') && (Arguments[i][1] == 'V'))
        {
            ReportVersion = true;
        }
        else if ((Arguments[i][0] == '-') && (Arguments[i][1] == 'n'))
        {
            /* This option is ignored for compatibility */
        }
        else if ((Arguments[i][0] == '-') && (Arguments[i][1] == 'T'))
        {
            EnableTimeTagInHeader = true;
        }
        else if ((Arguments[i][0] == '-') && (Arguments[i][1] == 'e'))
        {
            ScEpoch.Year = strtoul(&Arguments[i][2], &EndPtr, 0);
            if (EndPtr != &Arguments[i][6])
            {
                fprintf(stderr, "Error! Spacecraft Epoch Year is not of the form 'YYYY:'\n");
                Status = false;
            }
            else
            {
                ScEpoch.Month = strtoul(&Arguments[i][7], &EndPtr, 0);
                if ((EndPtr != &Arguments[i][9]) || (ScEpoch.Month == 0) || (ScEpoch.Month > 12))
                {
                    fprintf(
                        stderr,
                        "Error! Spacecraft Epoch Month is not of the form 'MM:' where MM is in the range of 1-12\n");
                    Status = false;
                }
                else
                {
                    MaxDay = 31;
                    if ((ScEpoch.Month == 4) || (ScEpoch.Month == 6) || (ScEpoch.Month == 9) || (ScEpoch.Month == 11))
                    {
                        MaxDay = 30;
                    }
                    else if (ScEpoch.Month == 2)
                    {
                        if ((ScEpoch.Year % 4) == 0)
                        {
                            if ((ScEpoch.Year % 100) == 0)
                            {
                                if ((ScEpoch.Year % 400) == 0)
                                {
                                    MaxDay = 29;
                                }
                                else
                                {
                                    MaxDay = 28;
                                }
                            }
                            else
                            {
                                MaxDay = 29;
                            }
                        }
                        else
                        {
                            MaxDay = 28;
                        }
                    }
                    ScEpoch.Day = strtoul(&Arguments[i][10], &EndPtr, 0);
                    if ((EndPtr != &Arguments[i][12]) || (ScEpoch.Day == 0) || (ScEpoch.Day > MaxDay))
                    {
                        fprintf(
                            stderr,
                            "Error! Spacecraft Epoch Day is not of the form 'DD:' where DD is in the range of 1-%d\n",
                            MaxDay);
                        Status = false;
                    }
                    else
                    {
                        ScEpoch.Hour = strtoul(&Arguments[i][13], &EndPtr, 0);
                        if ((EndPtr != &Arguments[i][15]) || (ScEpoch.Hour > 23))
                        {
                            fprintf(stderr, "Error! Spacecraft Epoch Hour is not of the form 'hh:' where hh is in the "
                                            "range of 0-23\n");
                            Status = false;
                        }
                        else
                        {
                            ScEpoch.Minute = strtoul(&Arguments[i][16], &EndPtr, 0);
                            if ((EndPtr != &Arguments[i][18]) || (ScEpoch.Minute > 59))
                            {
                                fprintf(stderr, "Error! Spacecraft Epoch Minute is not of the form 'mm:' where mm is "
                                                "in the range of 0-59\n");
                                Status = false;
                            }
                            else
                            {
                                ScEpoch.Second = strtoul(&Arguments[i][19], &EndPtr, 0);
                                if ((EndPtr != &Arguments[i][21]) || (ScEpoch.Second > 59))
                                {
                                    fprintf(stderr, "Error! Spacecraft Epoch Second is not of the form 'ss' where ss "
                                                    "is in the range of 0-59\n");
                                    Status = false;
                                }
                                else
                                {
                                    ScEpochSpecified = true;
                                }
                            }
                        }
                    }
                }
            }
        }
        else if ((Arguments[i][0] == '-') && (Arguments[i][1] == 'f'))
        {
            FileEpoch.Year = strtoul(&Arguments[i][2], &EndPtr, 0);
            if (EndPtr != &Arguments[i][6])
            {
                fprintf(stderr, "Error! File Epoch Year is not of the form 'YYYY:'\n");
                Status = false;
            }
            else
            {
                FileEpoch.Month = strtoul(&Arguments[i][7], &EndPtr, 0);
                if ((EndPtr != &Arguments[i][9]) || (FileEpoch.Month == 0) || (FileEpoch.Month > 12))
                {
                    fprintf(stderr,
                            "Error! File Epoch Month is not of the form 'MM:' where MM is in the range of 1-12\n");
                    Status = false;
                }
                else
                {
                    MaxDay = 31;
                    if ((FileEpoch.Month == 4) || (FileEpoch.Month == 6) || (FileEpoch.Month == 9) ||
                        (FileEpoch.Month == 11))
                    {
                        MaxDay = 30;
                    }
                    else if (FileEpoch.Month == 2)
                    {
                        if ((FileEpoch.Year % 4) == 0)
                        {
                            if ((FileEpoch.Year % 100) == 0)
                            {
                                if ((FileEpoch.Year % 400) == 0)
                                {
                                    MaxDay = 29;
                                }
                                else
                                {
                                    MaxDay = 28;
                                }
                            }
                            else
                            {
                                MaxDay = 29;
                            }
                        }
                        else
                        {
                            MaxDay = 28;
                        }
                    }
                    FileEpoch.Day = strtoul(&Arguments[i][10], &EndPtr, 0);
                    if ((EndPtr != &Arguments[i][12]) || (FileEpoch.Day == 0) || (FileEpoch.Day > MaxDay))
                    {
                        fprintf(stderr,
                                "Error! File Epoch Day is not of the form 'DD:' where DD is in the range of 1-%d\n",
                                MaxDay);
                        Status = false;
                    }
                    else
                    {
                        FileEpoch.Hour = strtoul(&Arguments[i][13], &EndPtr, 0);
                        if ((EndPtr != &Arguments[i][15]) || (FileEpoch.Hour > 23))
                        {
                            fprintf(
                                stderr,
                                "Error! File Epoch Hour is not of the form 'hh:' where hh is in the range of 0-23\n");
                            Status = false;
                        }
                        else
                        {
                            FileEpoch.Minute = strtoul(&Arguments[i][16], &EndPtr, 0);
                            if ((EndPtr != &Arguments[i][18]) || (FileEpoch.Minute > 59))
                            {
                                fprintf(stderr, "Error! File Epoch Minute is not of the form 'mm:' where mm is in the "
                                                "range of 0-59\n");
                                Status = false;
                            }
                            else
                            {
                                FileEpoch.Second = strtoul(&Arguments[i][19], &EndPtr, 0);
                                if ((EndPtr != &Arguments[i][21]) || (FileEpoch.Second > 59))
                                {
                                    fprintf(stderr, "Error! File Epoch Second is not of the form 'ss' where ss is in "
                                                    "the range of 0-59\n");
                                    Status = false;
                                }
                                else
                                {
                                    FileEpochSpecified = true;
                                }
                            }
                        }
                    }
                }
            }
        }
        else if (!InputFileSpecified)
        {
            strncpy(SrcFilename, Arguments[i], PATH_MAX - 1);
            SrcFilename[PATH_MAX - 1] = '\0';
            InputFileSpecified        = true;
        }
        else if (!OutputFileSpecified)
        {
            strncpy(DstFilename, Arguments[i], PATH_MAX - 1);
            DstFilename[PATH_MAX - 1] = '\0';
            OutputFileSpecified       = true;
        }
        else
        {
            printf("\nError! Unknown Command Line Option '%s'\n", Arguments[i]);
            Status = FAILED;
        }
        i++;
    }
    FileEpochTm.tm_sec   = FileEpoch.Second;
    FileEpochTm.tm_min   = FileEpoch.Minute;
    FileEpochTm.tm_hour  = FileEpoch.Hour;
    FileEpochTm.tm_mday  = FileEpoch.Day;
    FileEpochTm.tm_mon   = FileEpoch.Month - 1;
    FileEpochTm.tm_year  = FileEpoch.Year - 1900;
    FileEpochTm.tm_isdst = -1;

    FileEpochInSecs = mktime(&FileEpochTm);

    ScEpochTm.tm_sec   = ScEpoch.Second;
    ScEpochTm.tm_min   = ScEpoch.Minute;
    ScEpochTm.tm_hour  = ScEpoch.Hour;
    ScEpochTm.tm_mday  = ScEpoch.Day;
    ScEpochTm.tm_mon   = ScEpoch.Month - 1;
    ScEpochTm.tm_year  = ScEpoch.Year - 1900;
    ScEpochTm.tm_isdst = -1;

    ScEpochInSecs = mktime(&ScEpochTm);

    EpochDelta = FileEpochInSecs - ScEpochInSecs;

    return Status;
}

/**
 *
 */

void OutputVersionInfo(void)
{
    char VersionString[ELF2CFETBL_CFG_MAX_VERSION_STR_LEN];

    snprintf(VersionString, ELF2CFETBL_CFG_MAX_VERSION_STR_LEN,
        "%s %s %s (Codename %s), Last Official Release: %s %s)",
        "elf2cfetbl", ELF2CFETBL_REVISION == 0 ? "Development Build" : "Release",
        ELF2CFETBL_VERSION, ELF2CFETBL_BUILD_CODENAME, "elf2cfetbl",
        ELF2CFETBL_LAST_OFFICIAL);

    printf("\n%s\n", VersionString);
}

/**
 *
 */

void OutputHelpInfo(void)
{
    printf("\nElf Object File to cFE Table Image File Conversion Tool (elf2cfetbl)\n\n");
    printf("elf2cfetbl [-tTblName] [-d\"Description\"] [-h] [-v] [-V] [-s#] [-p#] [-n] \n");
    printf("           [-T] [-eYYYY:MM:DD:hh:mm:ss] [-fYYYY:MM:DD:hh:mm:ss] SrcFilename [DestDirectory]\n");
    printf("   where:\n");
    printf("   -tTblName             replaces the table name specified in the object file with 'TblName'\n");
    printf("   -d\"Description\"       replaces the description specified in the object file with 'Description'\n");
    printf("   -h                    produces this output\n");
    printf("   -v                    produces verbose output showing the breakdown of the object file in detail\n");
    printf("   -V                    shows the version of this utility\n");
    printf("   -s#                   specifies a Spacecraft ID to be put into file header.\n");
    printf("                         # can be specified as decimal, octal (starting with a zero), or hex (starting "
           "with '0x')\n");
    printf("   -Scccc                specifies a Spacecraft ID as a 4 byte string to be put into the table file file "
           "header.\n");
    printf("                         cccc represents the 4 ASCII characters that will be encoded into the 32 bit "
           "Spacecraft ID field.\n");
    printf("                              examples: -SMMS1 or -SQQ#2\n");
    printf("   -p#                   specifies a Processor ID to be put into file header.\n");
    printf("                         # can be specified as decimal, octal (starting with a zero), or hex (starting "
           "with '0x')\n");
    printf(
        "   -Pcccc                specifies a Processor ID as a 4 byte string to be put into the table file header.\n");
    printf("                         cccc represents the 4 ASCII characters that will be encoded into the 32 bit "
           "Processor ID field.\n");
    printf("                              examples: -PMMS1 or -PQQ#2\n");
    printf("   -a#                   specifies an Application ID to be put into file header.\n");
    printf("                         # can be specified as decimal, octal (starting with a zero), or hex (starting "
           "with '0x')\n");
    printf("   -T                    enables insertion of the SrcFilename's file creation time into the standard cFE "
           "File Header.\n");
    printf("                         This option must be specified for either the '-e' and/or '-f' options below to "
           "have any effect.\n");
    printf("                         By default, the time tag fields are set to zero.\n");
    printf("   -eYYYY:MM:DD:hh:mm:ss specifies the spacecraft epoch time.  The SrcFilename's file creation time will "
           "be converted to\n");
    printf("                         seconds since the specified epoch time and stored in the standard cFE File "
           "Header.\n");
    printf("                         where:   YYYY=year, MM=month (01-12), DD=day (01-31), \n");
    printf("                                  hh=hour (00-23), mm=minute (00-59), ss=seconds (00-59)\n");
    printf("                         If no epoch is specified, the default epoch is either 1970:01:01:00:00:00 or the "
           "epoch specified\n");
    printf("                         by the user using the '-f' option described below\n");
    printf("                         This option requires the '-T' option, defined above, to be specified to have any "
           "effect\n");
    printf("   -fYYYY:MM:DD:hh:mm:ss specifies the file system epoch time.  The SrcFilename's file creation time is "
           "obtained from the\n");
    printf("                         file system as seconds since an epoch.  On most systems the file system epoch is "
           "defined as\n");
    printf("                         1970:01:01:00:00:00.  If the user is running this application on a machine with a "
           "different epoch,\n");
    printf("                         then the file system epoch should be defined with this option.\n");
    printf("                         where:   YYYY=year, MM=month (01-12), DD=day (01-31), \n");
    printf("                                  hh=hour (00-23), mm=minute (00-59), ss=seconds (00-59)\n");
    printf("                         If no epoch is specified, the default epoch is 1970:01:01:00:00:00\n");
    printf("                         This option requires the '-T' option, defined above, to be specified to have any "
           "effect\n");
    printf("   SrcFilename           specifies the object file to be converted\n");
    printf("   DestDirectory         specifies the directory in which the cFE Table Image file is to be created.\n");
    printf("                         If a directory is not specified './' is assumed.\n");
    printf("\n");
    printf("EXAMPLES:\n");
    printf("   elf2cfetbl MyObjectFile ../../TblDefaultImgDir/\n");
    printf("   elf2cfetbl -s12 -p0x0D -a016 -e2000:01:01:00:00:00 MyObjectFile ../../TblDefaultImgDir/\n");
    printf("\n");
    printf("NOTE: The name of the target file is specified within the source file as part of the CFE_TBL_FILEDEF "
           "macro.\n");
    printf("      If the macro has not been included in the source file, the utility will fail to convert the object "
           "file.\n");
}

/**
 *
 */

int32 GetSrcFilename(void)
{
    int32 Status = SUCCESS;

    if (strlen(SrcFilename) == 0)
    {
        OutputHelp = true;
        Status     = FAILED;
    }

    return Status;
}

/**
 *
 */

int32 GetDstFilename(void)
{
    int32 Status = SUCCESS;

    if (strlen(DstFilename) == 0)
    {
        strcpy(DstFilename, "./");
    }

    strcat(DstFilename, TblFileDef.TgtFilename);

    if (Verbose)
        printf("Target Filename: %s\n", DstFilename);

    return Status;
}

/**
 *
 */

int32 OpenSrcFile(void)
{
    int  RtnCode;
    char TimeBuff[50];

    /* Check to see if input file can be found and opened */
    SrcFileDesc = fopen(SrcFilename, "r");

    if (SrcFileDesc == NULL)
    {
        printf("'%s' was not opened\n", SrcFilename);
        return FAILED;
    }

    /* Obtain time of object file's last modification */
    RtnCode = stat(SrcFilename, &SrcFileStats);
    if (RtnCode == 0)
    {
        SrcFileTimeInScEpoch = SrcFileStats.st_mtime + EpochDelta;

        if (Verbose)
        {
            printf("Original Source File Modification Time: %s\n", ctime_r(&SrcFileStats.st_mtime, TimeBuff));
            printf("Source File Modification Time in Seconds since S/C Epoch: %ld (0x%08lX)\n", SrcFileTimeInScEpoch,
                   SrcFileTimeInScEpoch);
        }
    }
    else
    {
        if (Verbose)
            printf("Unable to get modification time from %s", SrcFilename);
        SrcFileTimeInScEpoch = 0;
    }

    return SUCCESS;
}

int32 OpenDstFile(void)
{
    struct stat dststat;
    int32       Status = SUCCESS;

    /* Check to see if output file can be opened and written */
    DstFileDesc = fopen(DstFilename, "w");

    if (DstFileDesc == NULL)
    {
        printf("'%s' was not opened\n", DstFilename);
        return FAILED;
    }

    /* Fix file if too permissive (CWE-732) */
    if (stat(DstFilename, &dststat) == 0)
    {
        if (Verbose)
            printf("%s: Destination file permissions after open = 0x%X\n", DstFilename, dststat.st_mode);
<<<<<<< HEAD

        Status = chmod(DstFilename, dststat.st_mode & ~(S_IRGRP | S_IWGRP | S_IXGRP | S_IROTH | S_IWOTH | S_IXOTH));

        if (Status != 0)
        {
            printf("%s: Error while attempting to modify file permissions\n", DstFilename);
            return FAILED;
        }

        stat(DstFilename, &dststat);
=======
        chmod(DstFilename, dststat.st_mode & ~(S_IRGRP | S_IWGRP | S_IXGRP | S_IROTH | S_IWOTH | S_IXOTH));

        if (stat(DstFilename, &dststat) != 0)
        {
            printf("%s: Error retrieving file status after chmod\n", DstFilename);
        }

>>>>>>> 836486f4
        if (Verbose)
            printf("%s: Destination file permissions after chmod = 0x%X\n", DstFilename, dststat.st_mode);
    }

    return SUCCESS;
}

/**
 *
 */

int32 checkELFFileMagicNumber(void)
{
    if (get_e_ident(&ElfHeader, EI_MAG0) != ELFMAG0 || get_e_ident(&ElfHeader, EI_MAG1) != ELFMAG1 ||
        get_e_ident(&ElfHeader, EI_MAG2) != ELFMAG2 || get_e_ident(&ElfHeader, EI_MAG3) != ELFMAG3)
        return FAILED;
    return SUCCESS;
}

/**
 *
 */

int32 GetElfHeader(void)
{
    int32  Status      = SUCCESS;
    size_t NumHdrsRead = 0;
    char   VerboseStr[60];
    int32  EndiannessCheck = 0x01020304;

    if (((char *)&EndiannessCheck)[0] == 0x01)
    {
        ThisMachineIsLittleEndian = false;
    }
    else if (((char *)&EndiannessCheck)[0] != 0x04)
    {
        printf("Unable to determine endianness of this machine! (0x%02x, 0x%02x, 0x%02x, 0x%02x)\n",
               ((char *)&EndiannessCheck)[0], ((char *)&EndiannessCheck)[1], ((char *)&EndiannessCheck)[2],
               ((char *)&EndiannessCheck)[3]);
        return FAILED;
    }

    /* Begin by reading e_ident characters */
    NumHdrsRead = fread(&ElfHeader, EI_NIDENT, 1, SrcFileDesc);

    if (NumHdrsRead != 1)
    {
        printf("Experienced error attempting to read e_ident of ELF Header from file '%s'\n", SrcFilename);
        return FAILED;
    }

    if (Verbose)
    {
        printf("ELF Header:\n"
               "   e_ident[EI_MAG0..3] = 0x%02x,%c%c%c\n",
               get_e_ident(&ElfHeader, EI_MAG0), get_e_ident(&ElfHeader, EI_MAG1), get_e_ident(&ElfHeader, EI_MAG2),
               get_e_ident(&ElfHeader, EI_MAG3));
    }

    /* Verify the ELF file magic number */
    Status = checkELFFileMagicNumber();

    if (Status == FAILED)
    {
        printf("Source File '%s' does not have an ELF Magic Number\n", SrcFilename);
        printf("If this object file was compiled on a PC under cygwin, then it is probably in COFF format.\n");
        printf("To convert it to an elf file, use the following command:\n");
        printf("./objcopy -O elf32-little %s %s.elf\n", SrcFilename, SrcFilename);
        printf("then try running this utility again on the %s.elf file\n", SrcFilename);
        return Status;
    }

    /* Verify the processor class type */
    switch (get_e_ident(&ElfHeader, EI_CLASS))
    {
        case ELFCLASSNONE:
            sprintf(VerboseStr, "ELFCLASSNONE (0)");
            Status = FAILED;
            break;

        case ELFCLASS32:
            sprintf(VerboseStr, "ELFCLASS32 (1)");
            if (Verbose)
                printf("Target table is 32 bit\n");
            TargetWordsizeIs32Bit = true;
            break;

        case ELFCLASS64:
            sprintf(VerboseStr, "ELFCLASS64 (2)");
            if (Verbose)
                printf("Target table is 64 bit\n");
            TargetWordsizeIs32Bit = false;
            break;

        default:
            sprintf(VerboseStr, "Invalid Class (%d)", get_e_ident(&ElfHeader, EI_CLASS));
            Status = FAILED;
            break;
    }

    if (Status == FAILED)
    {
        printf("Source file '%s' contains objects of class type '%s' which is unsupported by this utility\n",
               SrcFilename, VerboseStr);
        return Status;
    }

    if (Verbose)
        printf("   e_ident[EI_CLASS] = %s\n", VerboseStr);

    /* Verify Data Encoding type */
    switch (get_e_ident(&ElfHeader, EI_DATA))
    {
        case ELFDATANONE:
            sprintf(VerboseStr, "ELFDATANONE");
            Status = FAILED;
            break;

        case ELFDATA2LSB:
            sprintf(VerboseStr, "ELFDATA2LSB (Little-Endian)");
            TargetMachineIsLittleEndian = true;
            if (ThisMachineIsLittleEndian == false)
            {
                ByteSwapRequired = true;
            }
            break;

        case ELFDATA2MSB:
            sprintf(VerboseStr, "ELFDATA2MSB (Big-Endian)");
            TargetMachineIsLittleEndian = false;
            if (ThisMachineIsLittleEndian == true)
            {
                ByteSwapRequired = true;
            }
            break;

        default:
            sprintf(VerboseStr, "Unknown Data Encoding Type (%d)", get_e_ident(&ElfHeader, EI_DATA));
            Status = FAILED;
            break;
    }

    if (Status == FAILED)
    {
        printf("Source file '%s' contains data encoded with '%s'\n", SrcFilename, VerboseStr);
        return Status;
    }

    if (Verbose)
        printf("   e_ident[EI_DATA] = %s\n", VerboseStr);

    /* Verify ELF Header Version */
    if (get_e_ident(&ElfHeader, EI_VERSION) != EV_CURRENT)
    {
        printf("Source file '%s' is improper ELF header version (%d)\n", SrcFilename,
               get_e_ident(&ElfHeader, EI_VERSION));
        return FAILED;
    }

    if (Verbose)
        printf("   e_ident[EI_VERSION] = %d\n", get_e_ident(&ElfHeader, EI_VERSION));

    /* Now that e_ident is processed (with word size), read rest of the header */
    if (TargetWordsizeIs32Bit)
    {
        NumHdrsRead = fread(&(ElfHeader.Ehdr32.e_type), sizeof(Elf32_Ehdr) - EI_NIDENT, 1, SrcFileDesc);
    }
    else
    {
        NumHdrsRead = fread(&(ElfHeader.Ehdr64.e_type), sizeof(Elf64_Ehdr) - EI_NIDENT, 1, SrcFileDesc);
    }

    if (NumHdrsRead != 1)
    {
        printf("Experienced error attempting to read remaining ELF Header from file '%s'\n", SrcFilename);
        return FAILED;
    }

    if (ByteSwapRequired == true)
    {
        SwapElfHeader();
    }

    /* Verify ELF Type */
    Status = GetStringFromMap(&VerboseStr[0], e_type_Map, (int32)get_e_type(&ElfHeader));

    if (Status == FAILED)
    {
        printf("Error in source file '%s' - %s\n", SrcFilename, VerboseStr);
        return FAILED;
    }

    if (Verbose)
        printf("   e_type = %s\n", VerboseStr);

    /* Verify machine type */
    Status = GetStringFromMap(&VerboseStr[0], e_machine_Map, (int32)get_e_machine(&ElfHeader));

    if (Status == FAILED)
    {
        printf("Error in source file '%s' - %s\n", SrcFilename, VerboseStr);
        return FAILED;
    }

    if (Verbose)
        printf("   e_machine = %s\n", VerboseStr);

    /* Verify ELF Object File Version */
    if (get_e_version(&ElfHeader) != EV_CURRENT)
    {
        printf("Error in source file '%s' - Improper ELF object version (%d)\n", SrcFilename,
               get_e_version(&ElfHeader));
        return FAILED;
    }

    if (TargetWordsizeIs32Bit)
    {
        PrintElfHeader32(ElfHeader);
    }
    else
    {
        PrintElfHeader64(ElfHeader);
    }
    return Status;
}

/**
 *
 */

int32 GetSectionHeader(int32 SectionIndex, union Elf_Shdr *SectionHeader)
{
    int32  Status      = SUCCESS;
    size_t NumHdrsRead = 0;
    char   VerboseStr[60];
    int64  SeekOffset;
    int32  Shentsize;
    int32  i = 0;

    if (TargetWordsizeIs32Bit)
    {
        SeekOffset = ElfHeader.Ehdr32.e_shoff;
        Shentsize  = ElfHeader.Ehdr32.e_shentsize;
    }
    else
    {
        SeekOffset = ElfHeader.Ehdr64.e_shoff;
        Shentsize  = ElfHeader.Ehdr64.e_shentsize;
    }

    if (SectionIndex > 0)
    {
        SeekOffset = SeekOffset + (SectionIndex * Shentsize);
    }

    Status = fseek(SrcFileDesc, SeekOffset, SEEK_SET);

    if (Status != 0)
    {
        printf("Error locating Section Header #%d in file '%s'\n", SectionIndex, SrcFilename);
        return FAILED;
    }

    if (TargetWordsizeIs32Bit)
    {
        NumHdrsRead = fread(SectionHeader, sizeof(Elf32_Shdr), 1, SrcFileDesc);
    }
    else
    {
        NumHdrsRead = fread(SectionHeader, sizeof(Elf64_Shdr), 1, SrcFileDesc);
    }

    if (NumHdrsRead != 1)
    {
        printf("Experienced error attempting to read Section Header #%d from file '%s'\n", SectionIndex, SrcFilename);
        return FAILED;
    }

    if (ByteSwapRequired == true)
        SwapSectionHeader(SectionHeader);

    if ((SectionHeaderStringTableDataOffset != 0) && (get_sh_name(SectionHeader) != 0))
    {
        if (Verbose)
            printf("Section Header #%d:\n", SectionIndex);

        SeekOffset = SectionHeaderStringTableDataOffset + get_sh_name(SectionHeader);
        if (Verbose)
            printf("   sh_name       = 0x%08x - ", get_sh_name(SectionHeader));
        fseek(SrcFileDesc, SeekOffset, SEEK_SET);

        while ((VerboseStr[i] = fgetc(SrcFileDesc)) != '\0')
        {
            i++;
        }
        if (Verbose)
            printf("%s\n", VerboseStr);

        /* Save the name for later reference */
        strncpy(SectionNamePtrs[SectionIndex], VerboseStr, (MAX_SECTION_HDR_NAME_LEN - 1));
        SectionNamePtrs[SectionIndex][(MAX_SECTION_HDR_NAME_LEN - 1)] = '\0';

        switch (get_sh_type(SectionHeader))
        {
            case SHT_NULL:
                sprintf(VerboseStr, "SHT_NULL (0)");
                break;

            case SHT_PROGBITS:
                sprintf(VerboseStr, "SHT_PROGBITS (1)");
                break;

            case SHT_SYMTAB:
                if (TargetWordsizeIs32Bit)
                {
                    SymbolTableDataOffset = SectionHeader->Shdr32.sh_offset + sizeof(Elf32_Sym);
                }
                else
                {
                    SymbolTableDataOffset = SectionHeader->Shdr64.sh_offset + sizeof(Elf64_Sym);
                }
                SymbolTableEntrySize = get_sh_entsize(SectionHeader);
                if (SymbolTableEntrySize == 0)
                {
                    NumSymbols = 0;
                }
                else
                {
                    NumSymbols = (get_sh_size(SectionHeader) / SymbolTableEntrySize) - 1;
                }
                sprintf(VerboseStr, "SHT_SYMTAB (2) - # Symbols = %lu", (long unsigned int)NumSymbols);
                break;

            case SHT_STRTAB:
                sprintf(VerboseStr, "SHT_STRTAB (3)");
                /*
                 * If the section name is ".strtab" then preferentially use this section for symbol name data
                 * Otherwise use the first section which is NOT the section header string table (.shstrtab)
                 *
                 * Not all compilers generate a separate strtab for section header names; some put everything
                 * into one string table.
                 */
                if (strcmp(SectionNamePtrs[SectionIndex], ".strtab") == 0 ||
                    (StringTableDataOffset == 0 && SectionIndex != get_e_shstrndx(&ElfHeader)))
                {
                    StringTableDataOffset = get_sh_offset(SectionHeader);
                }
                break;

            case SHT_RELA:
                sprintf(VerboseStr, "SHT_RELA (4)");
                break;

            case SHT_HASH:
                sprintf(VerboseStr, "SHT_HASH (5)");
                break;

            case SHT_DYNAMIC:
                sprintf(VerboseStr, "SHT_DYNAMIC (6)");
                break;

            case SHT_NOTE:
                sprintf(VerboseStr, "SHT_NOTE (7)");
                break;

            case SHT_NOBITS:
                sprintf(VerboseStr, "SHT_NOBITS (8)");
                break;

            case SHT_REL:
                sprintf(VerboseStr, "SHT_REL (9)");
                break;

            case SHT_SHLIB:
                sprintf(VerboseStr, "SHT_SHLIB (10)");
                break;

            case SHT_DYNSYM:
                sprintf(VerboseStr, "SHT_DYNSYM (11)");
                break;

            case SHT_INIT_ARRAY:
                sprintf(VerboseStr, "SHT_INIT_ARRAY (14)");
                break;

            case SHT_FINI_ARRAY:
                sprintf(VerboseStr, "SHT_FINI_ARRAY (15)");
                break;

            case SHT_PREINIT_ARRAY:
                sprintf(VerboseStr, "SHT_PREINIT_ARRAY (16)");
                break;

            case SHT_GROUP:
                sprintf(VerboseStr, "SHT_GROUP (17)");
                break;

            case SHT_SYMTAB_SHNDX:
                sprintf(VerboseStr, "SHT_SYMTAB_SHNDX (18)");
                break;

            default:
                sprintf(VerboseStr, "Unknown (%d)", get_sh_type(SectionHeader));
                break;
        }

        if (Verbose)
            printf("   sh_type       = %s\n", VerboseStr);

        if (Verbose)
            print_sh_flags(SectionHeader);

        if (TargetWordsizeIs32Bit)
        {
            PrintSectionHeader32(SectionHeader);
        }
        else
        {
            PrintSectionHeader64(SectionHeader);
        }
    }

    return Status;
}

/**
 *
 */

int32 GetSymbol(int32 SymbolIndex, union Elf_Sym *Symbol)
{
    int32    Status            = SUCCESS;
    int32    NumSymRead        = 0;
    uint64_t calculated_offset = SymbolTableDataOffset + (SymbolIndex * SymbolTableEntrySize);
    int32_t  SeekOffset        = (int32_t)calculated_offset;
    char     VerboseStr[60];
    int32    i = 0;

    memset(VerboseStr, 0, sizeof(VerboseStr));

    if (SeekOffset != calculated_offset)
    {
        printf("Error: SeekOffset may not be %lu\n", (long unsigned int)calculated_offset);
        Status = FAILED;
    }
    else
    {
        Status = fseek(SrcFileDesc, SeekOffset, SEEK_SET);
    }

    if (Status != 0)
    {
        printf("Error locating Symbol #%d in file '%s'\n", SymbolIndex, SrcFilename);
        return FAILED;
    }

    if (TargetWordsizeIs32Bit)
    {
        NumSymRead = fread(Symbol, sizeof(Elf32_Sym), 1, SrcFileDesc);
    }
    else
    {
        NumSymRead = fread(Symbol, sizeof(Elf64_Sym), 1, SrcFileDesc);
    }

    if (NumSymRead != 1)
    {
        printf("Experienced error attempting to read Symbol #%d from file '%s'\n", SymbolIndex, SrcFilename);
        return FAILED;
    }

    if (ByteSwapRequired)
        SwapSymbol(Symbol);

    if (Verbose)
        printf("Symbol #%d:\n", (SymbolIndex + 1));

    SeekOffset = StringTableDataOffset + get_st_name(Symbol);
    if (Verbose)
        printf("   st_name  = 0x%08x - ", get_st_name(Symbol));
    fseek(SrcFileDesc, SeekOffset, SEEK_SET);

    while ((i < sizeof(VerboseStr)) && ((VerboseStr[i] = fgetc(SrcFileDesc)) != '\0'))
    {
        i++;
    }

    VerboseStr[i] = '\0'; /* Just in case i=sizeof(VerboseStr) */

    SymbolNames[SymbolIndex] = malloc(i + 1);
    strcpy(SymbolNames[SymbolIndex], VerboseStr);

    if ((strcmp(VerboseStr, TBL_DEF_SYMBOL_NAME) == 0) || (strcmp(&VerboseStr[1], TBL_DEF_SYMBOL_NAME) == 0))
    {
        if (Verbose)
            printf("*** %s ***\n", SymbolNames[SymbolIndex]);
        TblDefSymbolIndex = SymbolIndex;
    }
    else
    {
        if (Verbose)
            printf("%s\n", SymbolNames[SymbolIndex]);
    }

    if (TargetWordsizeIs32Bit)
    {
        PrintSymbol32(Symbol);
    }
    else
    {
        PrintSymbol64(Symbol);
    }

    return Status;
}

void PrintSymbol32(union Elf_Sym *Symbol)
{
    if (Verbose)
        printf("   st_value = 0x%x\n", Symbol->Sym32.st_value);
    if (Verbose)
        printf("   st_size  = 0x%08x\n", Symbol->Sym32.st_size);
    if (Verbose)
        printf("   st_info  = 0x%02x\n", Symbol->Sym32.st_info);
    if (Verbose)
        printf("   st_other = 0x%02x\n", Symbol->Sym32.st_other);
    if (Verbose)
        printf("   st_shndx = 0x%04x\n", Symbol->Sym32.st_shndx);
}

void PrintSymbol64(union Elf_Sym *Symbol)
{
    if (Verbose)
        printf("   st_value = 0x%lx\n", (long unsigned int)Symbol->Sym64.st_value);
    if (Verbose)
        printf("   st_size  = 0x%08lx\n", (long unsigned int)Symbol->Sym64.st_size);
    if (Verbose)
        printf("   st_info  = 0x%02x\n", Symbol->Sym64.st_info);
    if (Verbose)
        printf("   st_other = 0x%02x\n", Symbol->Sym64.st_other);
    if (Verbose)
        printf("   st_shndx = 0x%04x\n", Symbol->Sym64.st_shndx);
}

void PrintSectionHeader32(union Elf_Shdr *SectionHeader)
{
    if (Verbose)
        printf("   sh_addr       = 0x%x\n", SectionHeader->Shdr32.sh_addr);
    if (Verbose)
        printf("   sh_offset     = 0x%08x\n", SectionHeader->Shdr32.sh_offset);
    if (Verbose)
        printf("   sh_size       = 0x%08x\n", SectionHeader->Shdr32.sh_size);
    if (Verbose)
        printf("   sh_link       = 0x%08x\n", SectionHeader->Shdr32.sh_link);
    if (Verbose)
        printf("   sh_info       = 0x%08x\n", SectionHeader->Shdr32.sh_info);
    if (Verbose)
        printf("   sh_addralign  = 0x%08x\n", SectionHeader->Shdr32.sh_addralign);
    if (Verbose)
        printf("   sh_entsize    = 0x%08x\n", SectionHeader->Shdr32.sh_entsize);
}

void PrintSectionHeader64(union Elf_Shdr *SectionHeader)
{
    if (Verbose)
        printf("   sh_addr       = 0x%lx\n", (long unsigned int)SectionHeader->Shdr64.sh_addr);
    if (Verbose)
        printf("   sh_offset     = 0x%08lx\n", (long unsigned int)SectionHeader->Shdr64.sh_offset);
    if (Verbose)
        printf("   sh_size       = 0x%08lx\n", (long unsigned int)SectionHeader->Shdr64.sh_size);
    if (Verbose)
        printf("   sh_link       = 0x%08x\n", SectionHeader->Shdr64.sh_link);
    if (Verbose)
        printf("   sh_info       = 0x%08x\n", SectionHeader->Shdr64.sh_info);
    if (Verbose)
        printf("   sh_addralign  = 0x%08lx\n", (long unsigned int)SectionHeader->Shdr64.sh_addralign);
    if (Verbose)
        printf("   sh_entsize    = 0x%08lx\n", (long unsigned int)SectionHeader->Shdr64.sh_entsize);
}

void PrintElfHeader32(union Elf_Ehdr ElfHeaderLcl)
{
    if (Verbose)
        printf("   e_version = %d\n", get_e_version(&ElfHeaderLcl));
    if (Verbose)
        printf("   e_entry = 0x%x\n", ElfHeaderLcl.Ehdr32.e_entry);
    if (Verbose)
        printf("   e_phoff = 0x%08x (%u)\n", ElfHeaderLcl.Ehdr32.e_phoff, ElfHeaderLcl.Ehdr32.e_phoff);
    if (Verbose)
        printf("   e_shoff = 0x%08x (%u)\n", ElfHeaderLcl.Ehdr32.e_shoff, ElfHeaderLcl.Ehdr32.e_shoff);
    if (Verbose)
        printf("   e_flags = 0x%08x\n", ElfHeaderLcl.Ehdr32.e_flags);
    if (Verbose)
        printf("   e_ehsize = %d\n", ElfHeaderLcl.Ehdr32.e_ehsize);
    if (Verbose)
        printf("   e_phentsize = %d\n", ElfHeaderLcl.Ehdr32.e_phentsize);
    if (Verbose)
        printf("   e_phnum = %d\n", ElfHeaderLcl.Ehdr32.e_phnum);
    if (Verbose)
        printf("   e_shentsize = %d\n", ElfHeaderLcl.Ehdr32.e_shentsize);
    if (Verbose)
        printf("   e_shnum = %d\n", get_e_shnum(&ElfHeaderLcl));
    if (Verbose)
        printf("   e_shstrndx = %d\n", get_e_shstrndx(&ElfHeaderLcl));
}

void PrintElfHeader64(union Elf_Ehdr ElfHeaderLcl)
{
    if (Verbose)
        printf("   e_version = %d\n", get_e_version(&ElfHeaderLcl));
    if (Verbose)
        printf("   e_entry = 0x%lx\n", (long unsigned int)ElfHeaderLcl.Ehdr64.e_entry);
    if (Verbose)
        printf("   e_phoff = 0x%08lx (%lu)\n", (long unsigned int)ElfHeaderLcl.Ehdr64.e_phoff,
               (long unsigned int)ElfHeaderLcl.Ehdr64.e_phoff);
    if (Verbose)
        printf("   e_shoff = 0x%08lx (%lu)\n", (long unsigned int)ElfHeaderLcl.Ehdr64.e_shoff,
               (long unsigned int)ElfHeaderLcl.Ehdr64.e_shoff);
    if (Verbose)
        printf("   e_flags = 0x%08x\n", ElfHeaderLcl.Ehdr64.e_flags);
    if (Verbose)
        printf("   e_ehsize = %d\n", ElfHeaderLcl.Ehdr64.e_ehsize);
    if (Verbose)
        printf("   e_phentsize = %d\n", ElfHeaderLcl.Ehdr64.e_phentsize);
    if (Verbose)
        printf("   e_phnum = %d\n", ElfHeaderLcl.Ehdr64.e_phnum);
    if (Verbose)
        printf("   e_shentsize = %d\n", ElfHeaderLcl.Ehdr64.e_shentsize);
    if (Verbose)
        printf("   e_shnum = %d\n", get_e_shnum(&ElfHeaderLcl));
    if (Verbose)
        printf("   e_shstrndx = %d\n", get_e_shstrndx(&ElfHeaderLcl));
}

void SwapElfHeader(void)
{
    if (TargetWordsizeIs32Bit)
    {
        SwapUInt16(&ElfHeader.Ehdr32.e_type);
        SwapUInt16(&ElfHeader.Ehdr32.e_machine);
        SwapUInt32((uint32 *)&ElfHeader.Ehdr32.e_version);
        SwapUInt32((uint32 *)&ElfHeader.Ehdr32.e_entry);
        SwapUInt32((uint32 *)&ElfHeader.Ehdr32.e_phoff);
        SwapUInt32((uint32 *)&ElfHeader.Ehdr32.e_shoff);
        SwapUInt32((uint32 *)&ElfHeader.Ehdr32.e_flags);
        SwapUInt16(&ElfHeader.Ehdr32.e_ehsize);
        SwapUInt16(&ElfHeader.Ehdr32.e_phentsize);
        SwapUInt16(&ElfHeader.Ehdr32.e_phnum);
        SwapUInt16(&ElfHeader.Ehdr32.e_shentsize);
        SwapUInt16(&ElfHeader.Ehdr32.e_shnum);
        SwapUInt16(&ElfHeader.Ehdr32.e_shstrndx);
    }
    else
    {
        SwapUInt16(&ElfHeader.Ehdr64.e_type);
        SwapUInt16(&ElfHeader.Ehdr64.e_machine);
        SwapUInt32((uint32 *)&ElfHeader.Ehdr64.e_version);
        SwapUInt64((uint64 *)&ElfHeader.Ehdr64.e_entry);
        SwapUInt64(&ElfHeader.Ehdr64.e_phoff);
        SwapUInt64(&ElfHeader.Ehdr64.e_shoff);
        SwapUInt32((uint32 *)&ElfHeader.Ehdr64.e_flags);
        SwapUInt16(&ElfHeader.Ehdr64.e_ehsize);
        SwapUInt16(&ElfHeader.Ehdr64.e_phentsize);
        SwapUInt16(&ElfHeader.Ehdr64.e_phnum);
        SwapUInt16(&ElfHeader.Ehdr64.e_shentsize);
        SwapUInt16(&ElfHeader.Ehdr64.e_shnum);
        SwapUInt16(&ElfHeader.Ehdr64.e_shstrndx);
    }
}

/**
 *
 */

void SwapSectionHeader(union Elf_Shdr *SectionHeader)
{
    if (TargetWordsizeIs32Bit)
    {
        SwapUInt32((uint32 *)&(SectionHeader->Shdr32.sh_name));
        SwapUInt32((uint32 *)&(SectionHeader->Shdr32.sh_type));
        SwapUInt32((uint32 *)&(SectionHeader->Shdr32.sh_flags));
        SwapUInt32((uint32 *)&(SectionHeader->Shdr32.sh_addr));
        SwapUInt32((uint32 *)&(SectionHeader->Shdr32.sh_offset));
        SwapUInt32((uint32 *)&(SectionHeader->Shdr32.sh_size));
        SwapUInt32((uint32 *)&(SectionHeader->Shdr32.sh_addralign));
        SwapUInt32((uint32 *)&(SectionHeader->Shdr32.sh_entsize));
        SwapUInt32((uint32 *)&(SectionHeader->Shdr32.sh_link));
        SwapUInt32((uint32 *)&(SectionHeader->Shdr32.sh_info));
    }
    else
    {
        SwapUInt32((uint32 *)&(SectionHeader->Shdr64.sh_name));
        SwapUInt32((uint32 *)&(SectionHeader->Shdr64.sh_type));
        SwapUInt64((uint64 *)&(SectionHeader->Shdr64.sh_flags));
        SwapUInt64((uint64 *)&(SectionHeader->Shdr64.sh_addr));
        SwapUInt64((uint64 *)&(SectionHeader->Shdr64.sh_offset));
        SwapUInt64((uint64 *)&(SectionHeader->Shdr64.sh_size));
        SwapUInt64((uint64 *)&(SectionHeader->Shdr64.sh_addralign));
        SwapUInt64((uint64 *)&(SectionHeader->Shdr64.sh_entsize));
        SwapUInt32((uint32 *)&(SectionHeader->Shdr64.sh_link));
        SwapUInt32((uint32 *)&(SectionHeader->Shdr64.sh_info));
    }
}

/**
 *
 */

void SwapSymbol(union Elf_Sym *Symbol)
{
    if (TargetWordsizeIs32Bit)
    {
        SwapUInt32((uint32 *)&(Symbol->Sym32.st_name));
        SwapUInt32((uint32 *)&(Symbol->Sym32.st_value));
        SwapUInt32((uint32 *)&(Symbol->Sym32.st_size));
        SwapUInt16((uint16 *)&(Symbol->Sym32.st_shndx));
    }
    else
    {
        SwapUInt32((uint32 *)&(Symbol->Sym64.st_name));
        SwapUInt64((uint64 *)&(Symbol->Sym64.st_value));
        SwapUInt64((uint64 *)&(Symbol->Sym64.st_size));
        SwapUInt16((uint16 *)&(Symbol->Sym64.st_shndx));
    }
}

/**
 *
 */

void SwapUInt16(uint16 *ValueToSwap)
{
    uint8 *BytePtr  = (uint8 *)ValueToSwap;
    uint8  TempByte = BytePtr[1];
    BytePtr[1]      = BytePtr[0];
    BytePtr[0]      = TempByte;
}

/**
 *
 */

void SwapUInt32(uint32 *ValueToSwap)
{
    uint8 *BytePtr  = (uint8 *)ValueToSwap;
    uint8  TempByte = BytePtr[3];
    BytePtr[3]      = BytePtr[0];
    BytePtr[0]      = TempByte;
    TempByte        = BytePtr[2];
    BytePtr[2]      = BytePtr[1];
    BytePtr[1]      = TempByte;
}

void SwapUInt64(uint64 *ValueToSwap)
{
    uint8 *BytePtr = (uint8 *)ValueToSwap;
    uint8  TempByte;

    TempByte   = BytePtr[7];
    BytePtr[7] = BytePtr[0];
    BytePtr[0] = TempByte;

    TempByte   = BytePtr[6];
    BytePtr[6] = BytePtr[1];
    BytePtr[1] = TempByte;

    TempByte   = BytePtr[5];
    BytePtr[5] = BytePtr[2];
    BytePtr[2] = TempByte;

    TempByte   = BytePtr[4];
    BytePtr[4] = BytePtr[3];
    BytePtr[3] = TempByte;
}

/**
 *
 */

int32 GetStringFromMap(char *Result, ElfStrMap *Map, int32 Key)
{
    int32 Status = FAILED;

    while ((Map->String[0] != '*') && (Status == FAILED))
    {
        if (Map->Value == Key)
        {
            Status = SUCCESS;
            strcpy(Result, Map->String);
        }
        else
        {
            Map++;
        }
    }

    if (Status == FAILED)
    {
        sprintf(Result, Map->String, Key);
    }

    return Status;
}

/**
 *
 */

int32 GetTblDefInfo(void)
{
    int32  Status      = SUCCESS;
    uint32 SeekOffset  = 0;
    int32  NumDefsRead = 0;

    /* Read the data to be used to format the CFE File and Table Headers */
    if ((get_st_size(SymbolPtrs[TblDefSymbolIndex]) != sizeof(CFE_TBL_FileDef_t)) &&
        (get_st_size(SymbolPtrs[TblDefSymbolIndex]) != 0))
    {
        printf("Error! '%s' is not properly defined in '%s'.  Size of object is incorrect (%lu).\n",
               TBL_DEF_SYMBOL_NAME, SrcFilename, (long unsigned int)get_st_size(SymbolPtrs[TblDefSymbolIndex]));
        Status = FAILED;
    }
    else
    {
        /* fseek expects a long int, sh_offset and st_value are uint64 for elf64 */
        uint64_t calculated_offset = get_sh_offset(SectionHeaderPtrs[get_st_shndx(SymbolPtrs[TblDefSymbolIndex])]) +
                                     get_st_value(SymbolPtrs[TblDefSymbolIndex]);
        SeekOffset = (uint32_t)(calculated_offset);
        if (SeekOffset != calculated_offset)
        {
            printf("Error: SeekOffset may not be %lu\n", (long unsigned int)calculated_offset);
            Status = FAILED;
        }
        fseek(SrcFileDesc, SeekOffset, SEEK_SET);
        NumDefsRead = fread(&TblFileDef, sizeof(CFE_TBL_FileDef_t), 1, SrcFileDesc);

        /* ensuring all are strings are null-terminated */
        TblFileDef.ObjectName[sizeof(TblFileDef.ObjectName) - 1]   = '\0';
        TblFileDef.TableName[sizeof(TblFileDef.TableName) - 1]     = '\0';
        TblFileDef.Description[sizeof(TblFileDef.Description) - 1] = '\0';
        TblFileDef.TgtFilename[sizeof(TblFileDef.TgtFilename) - 1] = '\0';

        if (NumDefsRead != 1)
        {
            printf("Error! Unable to read data content of '%s' from '%s'.\n", TBL_DEF_SYMBOL_NAME, SrcFilename);
            Status = FAILED;
        }

        if (ByteSwapRequired)
            SwapUInt32(&TblFileDef.ObjectSize);

        if (Verbose)
        {
            printf("Table Defined as follows:\n");
            printf("   Data Object: %s\n", TblFileDef.ObjectName);
            printf("   Table Name : '%s'", TblFileDef.TableName);
            if (TableNameOverride == true)
            {
                printf(" overridden with : '%s'", TableName);
            }
            printf("\n");
            printf("   Description: '%s'", TblFileDef.Description);
            if (DescriptionOverride == true)
            {
                printf(" overridden with : '%s'", Description);
            }
            printf("\n");
            printf("   Output File: %s\n", TblFileDef.TgtFilename);
            printf("   Object Size: %d (0x%08x)\n", TblFileDef.ObjectSize, TblFileDef.ObjectSize);
        }
    }

    return Status;
}

/**
 *
 */

int32 LocateAndReadUserObject(void)
{
    int32  Status     = SUCCESS;
    int32  i          = 0;
    int32  j          = 0;
    uint32 SeekOffset = 0;
    uint8  AByte;

    /* Search the symbol table for the user defined object */
    if (Verbose)
        printf("\nTrying to match ObjectName '%s'... (length %lu)", TblFileDef.ObjectName,
               (long unsigned int)strlen(TblFileDef.ObjectName));
    while (i < NumSymbols)
    {
        if (Verbose)
            printf("\nSymbol Search loop %d: SymbolName ='%s' ", i, SymbolNames[i]);
        /* Check to see if the symbol names match as far as the ObjectName is defined */
        if (strncmp(SymbolNames[i], TblFileDef.ObjectName, strlen(TblFileDef.ObjectName)) == 0)
        {
            if (Verbose)
                printf("Found ObjectName '%s' inside SymbolName '%s'\n", TblFileDef.ObjectName, SymbolNames[i]);
            /* Check to see if the Symbol Name happens to have one extra character */
            if ((strlen(SymbolNames[i]) - strlen(TblFileDef.ObjectName)) == 1)
            {
                if (Verbose)
                    printf("Found an extra character...\n");
                /* If the character is non-printable, then we have a match */
                if (isprint(SymbolNames[i][strlen(SymbolNames[i])]) == 0)
                {
                    if (Verbose)
                        printf("...and it's unprintable!");
                    break;
                }
            }
            /* Check to see if the Symbol Name is an exact match */
            else if ((strlen(SymbolNames[i]) - strlen(TblFileDef.ObjectName)) == 0)
            {
                if (Verbose)
                    printf("\nFound an exact match! Symbol='%s' Object='%s'\n", SymbolNames[i], TblFileDef.ObjectName);
                break;
            }
        }

        if (Verbose)
        {
            printf("strstr[%d] = %s; strlenSN = %lu; strlenON = %lu\n", i,
                   strstr(SymbolNames[i], TblFileDef.ObjectName), (long unsigned int)strlen(SymbolNames[i]),
                   (long unsigned int)strlen(TblFileDef.ObjectName));
        }

        i++;
    }

    if (Verbose)
    {
        printf("\ni = %d, NumSymbols = %lu\n", i, (long unsigned int)NumSymbols);
        if (i < NumSymbols)
        {
            printf("\nSymbolName = '%s', ObjectName = '%s'\n", SymbolNames[i], TblFileDef.ObjectName);
            printf("\nSymbolName length = %lu, ObjectName length = %lu\n", (long unsigned int)strlen(SymbolNames[i]),
                   (long unsigned int)strlen(TblFileDef.ObjectName));
        }
    }

    if (i == NumSymbols)
    {
        printf("Error! Unable to find '%s' object in '%s'\n", TblFileDef.ObjectName, SrcFilename);
        Status = FAILED;
    }
    else
    {
        if (Verbose)
            printf("Found '%s' object as Symbol #%d\n", TblFileDef.ObjectName, (i + 1));
        UserObjSymbolIndex = i;

        if (strcmp(SectionNamePtrs[get_st_shndx(SymbolPtrs[UserObjSymbolIndex])], ".bss") == 0)
        {
            if (Verbose)
                printf("Table contents are in '.bss' section and are assumed to be all zeros.\n");
            TableDataIsAllZeros = true;

            if (Verbose)
            {
                printf("Object Data:\n");
                for (i = 0; i < get_st_size(SymbolPtrs[UserObjSymbolIndex]); i++)
                {
                    printf(" 0x%02x", 0);
                    j++;
                    if (j == 16)
                    {
                        printf("\n");
                        j = 0;
                    }
                }
            }
        }
        else
        {
            /* Locate data associated with symbol */
            uint64_t calculated_offset =
                get_sh_offset(SectionHeaderPtrs[get_st_shndx(SymbolPtrs[UserObjSymbolIndex])]) +
                get_st_value(SymbolPtrs[UserObjSymbolIndex]);
            SeekOffset = (uint32_t)(calculated_offset);
            if (SeekOffset != calculated_offset)
            {
                printf("Error: SeekOffset may not be %lu\n", (long unsigned int)calculated_offset);
                Status = FAILED;
            }
            fseek(SrcFileDesc, SeekOffset, SEEK_SET);

            /* Determine if the elf file contained the size of the object */
            if (get_st_size(SymbolPtrs[UserObjSymbolIndex]) != 0)
            {
                /* Check to see if the size in the elf file agrees with the size specified in our table def structure */
                if (get_st_size(SymbolPtrs[UserObjSymbolIndex]) != TblFileDef.ObjectSize)
                {
                    printf("ELF file indicates object '%s' is of size %lu but table definition structure indicates "
                           "size %d",
                           TblFileDef.ObjectName, (long unsigned int)get_st_size(SymbolPtrs[UserObjSymbolIndex]),
                           TblFileDef.ObjectSize);
                    if (TblFileDef.ObjectSize < get_st_size(SymbolPtrs[UserObjSymbolIndex]))
                    {
                        set_st_size(SymbolPtrs[UserObjSymbolIndex], TblFileDef.ObjectSize);
                    }

                    printf("Size of %lu is assumed.\n", (long unsigned int)get_st_size(SymbolPtrs[UserObjSymbolIndex]));
                }
            }
            else
            {
                /* Since the size is not available from the elf file, assume the value in the table def structure is
                 * right */
                set_st_size(SymbolPtrs[UserObjSymbolIndex], TblFileDef.ObjectSize);
            }

            if (Verbose)
            {
                printf("Object Data:\n");
                for (i = 0; i < get_st_size(SymbolPtrs[UserObjSymbolIndex]); i++)
                {
                    AByte = fgetc(SrcFileDesc);
                    printf(" 0x%02x", AByte);
                    j++;
                    if (j == 16)
                    {
                        printf("\n");
                        j = 0;
                    }
                }
                /* Reset the file pointer */
                fseek(SrcFileDesc, SeekOffset, SEEK_SET);
            }
        }
    }

    return Status;
}

/**
 *
 */

int32 OutputDataToTargetFile()
{
    int32 Status = SUCCESS;
    uint8 AByte  = 0;
    int32 i      = 0;

    /* Create the standard header */
    FileHeader.ContentType = 0x63464531;
    FileHeader.SubType     = CFE_FS_SubType_TBL_IMG;
    FileHeader.Length      = sizeof(CFE_FS_Header_t);

    if (ScIDSpecified == true)
    {
        FileHeader.SpacecraftID = SpacecraftID;
    }
    else
    {
        FileHeader.SpacecraftID = 0;
    }

    if (ProcIDSpecified == true)
    {
        FileHeader.ProcessorID = ProcessorID;
    }
    else
    {
        FileHeader.ProcessorID = 0;
    }

    if (AppIDSpecified == true)
    {
        FileHeader.ApplicationID = ApplicationID;
    }
    else
    {
        FileHeader.ApplicationID = 0;
    }

    if (EnableTimeTagInHeader)
    {
        FileHeader.TimeSeconds    = SrcFileTimeInScEpoch;
        FileHeader.TimeSubSeconds = 0;
    }
    else
    {
        FileHeader.TimeSeconds    = 0;
        FileHeader.TimeSubSeconds = 0;
    }

    memset(FileHeader.Description, 0, CFE_FS_HDR_DESC_MAX_LEN);

    if (DescriptionOverride == true)
    {
        strcpy(FileHeader.Description, Description);
    }
    else
    {
        strcpy(FileHeader.Description, TblFileDef.Description);
    }

    /* If this machine is little endian, the CFE header must be swapped */
    if (ThisMachineIsLittleEndian == true)
    {
        if (Verbose)
            printf("\ncFE Headers are being byte-swapped because this machine is 'Little Endian'\n");
        SwapUInt32(&FileHeader.ContentType);
        SwapUInt32(&FileHeader.SubType);
        SwapUInt32(&FileHeader.Length);
        SwapUInt32(&FileHeader.SpacecraftID);
        SwapUInt32(&FileHeader.ProcessorID);
        SwapUInt32(&FileHeader.ApplicationID);
        SwapUInt32(&FileHeader.TimeSeconds);
        SwapUInt32(&FileHeader.TimeSubSeconds);
    }

    /* Create the standard cFE Table Header */
    memset(&TableHeader, 0, sizeof(TableHeader));

    TableHeader.NumBytes = (uint32_t)(get_st_size(SymbolPtrs[UserObjSymbolIndex]));
    if (TableHeader.NumBytes != get_st_size(SymbolPtrs[UserObjSymbolIndex]))
    {
        printf("ERROR: TableHeader.NumBytes is too small for Sym64.st_size\n");
        Status = FAILED;
    }

    if (TableNameOverride == true)
    {
        strcpy(TableHeader.TableName, TableName);
    }
    else
    {
        strcpy(TableHeader.TableName, TblFileDef.TableName);
    }

    /* If this machine is little endian, the TBL header must be swapped */
    if (ThisMachineIsLittleEndian == true)
    {
        SwapUInt32(&TableHeader.Reserved);
        SwapUInt32(&TableHeader.Offset);
        SwapUInt32(&TableHeader.NumBytes);
    }

    /* Output the two headers to the target file */
    fwrite(&FileHeader.ContentType, sizeof(uint32), 1, DstFileDesc);
    fwrite(&FileHeader.SubType, sizeof(uint32), 1, DstFileDesc);
    fwrite(&FileHeader.Length, sizeof(uint32), 1, DstFileDesc);
    fwrite(&FileHeader.SpacecraftID, sizeof(uint32), 1, DstFileDesc);
    fwrite(&FileHeader.ProcessorID, sizeof(uint32), 1, DstFileDesc);
    fwrite(&FileHeader.ApplicationID, sizeof(uint32), 1, DstFileDesc);
    fwrite(&FileHeader.TimeSeconds, sizeof(uint32), 1, DstFileDesc);
    fwrite(&FileHeader.TimeSubSeconds, sizeof(uint32), 1, DstFileDesc);
    fwrite(&FileHeader.Description[0], sizeof(FileHeader.Description), 1, DstFileDesc);

    fwrite(&TableHeader.Reserved, sizeof(uint32), 1, DstFileDesc);
    fwrite(&TableHeader.Offset, sizeof(uint32), 1, DstFileDesc);
    fwrite(&TableHeader.NumBytes, sizeof(uint32), 1, DstFileDesc);
    fwrite(&TableHeader.TableName[0], sizeof(TableHeader.TableName), 1, DstFileDesc);

    /* Output the data from the object file */
    if (TableDataIsAllZeros)
    {
        AByte = 0;
        for (i = 0; i < get_st_size(SymbolPtrs[UserObjSymbolIndex]); i++)
        {
            fwrite(&AByte, 1, 1, DstFileDesc);
        }
    }
    else
    {
        for (i = 0; i < get_st_size(SymbolPtrs[UserObjSymbolIndex]); i++)
        {
            AByte = fgetc(SrcFileDesc);
            fwrite(&AByte, 1, 1, DstFileDesc);
        }
    }

    return Status;
}<|MERGE_RESOLUTION|>--- conflicted
+++ resolved
@@ -1449,7 +1449,6 @@
     {
         if (Verbose)
             printf("%s: Destination file permissions after open = 0x%X\n", DstFilename, dststat.st_mode);
-<<<<<<< HEAD
 
         Status = chmod(DstFilename, dststat.st_mode & ~(S_IRGRP | S_IWGRP | S_IXGRP | S_IROTH | S_IWOTH | S_IXOTH));
 
@@ -1459,16 +1458,11 @@
             return FAILED;
         }
 
-        stat(DstFilename, &dststat);
-=======
-        chmod(DstFilename, dststat.st_mode & ~(S_IRGRP | S_IWGRP | S_IXGRP | S_IROTH | S_IWOTH | S_IXOTH));
-
         if (stat(DstFilename, &dststat) != 0)
         {
             printf("%s: Error retrieving file status after chmod\n", DstFilename);
         }
 
->>>>>>> 836486f4
         if (Verbose)
             printf("%s: Destination file permissions after chmod = 0x%X\n", DstFilename, dststat.st_mode);
     }
